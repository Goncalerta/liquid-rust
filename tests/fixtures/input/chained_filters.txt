--- conflicted
+++ resolved
@@ -1,9 +1,5 @@
 {{ foo | replace:'foo', 'bar' | upcase }}
 {{ "hello" | downcase | upcase}}
 {{ "HELLO" | downcase | upcase}}
-<<<<<<< HEAD
-{% assign test = "xample" | upcase | prepend:'E' %}
-=======
 {% assign test = "xample" | upcase | prepend:'E'%}
->>>>>>> a82a6874
 {{test}}