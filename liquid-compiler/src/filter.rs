--- conflicted
+++ resolved
@@ -27,13 +27,10 @@
 /// This function will be called whenever the parser encounters a tag and returns
 /// a new [Renderable](trait.Renderable.html) based on its parameters. The received parameters
 /// specify the name of the tag, the argument [Tokens](lexer/enum.Token.html) passed to
-<<<<<<< HEAD
-/// the tag and the global [`LiquidOptions`](struct.LiquidOptions.html).
+
+/// the tag and the global [`Language`](struct.Language.html).
 pub trait ParseFilter: Send + Sync + ParseFilterClone + FilterReflection {
-=======
-/// the tag and the global [`Language`](struct.Language.html).
-pub trait FilterValue: Send + Sync + FilterValueClone + Debug {
->>>>>>> c6a920ba
+
     /// Filter `input` based on `arguments`.
     fn parse(&self, arguments: FilterArguments) -> Result<Box<Filter>>;
 }
