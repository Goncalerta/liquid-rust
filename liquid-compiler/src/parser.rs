--- conflicted
+++ resolved
@@ -176,11 +176,7 @@
 
 /// Parses a `FilterCall` from a `Pair` with a filter.
 /// This `Pair` must be `Rule::Filter`.
-<<<<<<< HEAD
-fn parse_filter(filter: Pair, options: &LiquidOptions) -> Result<Box<Filter>> {
-=======
-fn parse_filter(filter: Pair, options: &Language) -> Result<FilterCall> {
->>>>>>> c6a920ba
+fn parse_filter(filter: Pair, options: &Language) -> Result<Box<Filter>> {
     if filter.as_rule() != Rule::Filter {
         panic!("Expected a filter.");
     }
