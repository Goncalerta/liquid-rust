--- conflicted
+++ resolved
@@ -47,40 +47,8 @@
     }
 }
 
-<<<<<<< HEAD
-fn iter_slice(
-    range: &mut [Value],
-=======
-fn parse_range(args: &mut Iter<Token>) -> Result<Range> {
-    if let Some(token) = args.next() {
-        match token {
-            &Token::Identifier(_) => {
-                let arg = token.to_arg()?;
-                Ok(Range::Array(arg))
-            }
-            &Token::OpenRound => {
-                // this might be a range, let's try and see
-                let start = range_end_point(args)?.to_arg()?;
-
-                expect(args, &Token::DotDot)?;
-
-                let stop = range_end_point(args)?.to_arg()?;
-
-                expect(args, &Token::CloseRound)?;
-
-                Ok(Range::Counted(start, stop))
-            }
-            x => Err(unexpected_token_error("identifier | `(`", Some(x))),
-        }
-    } else {
-        let x: Option<String> = None;
-        Err(unexpected_token_error("identifier | `(`", x))
-    }
-}
-
 fn iter_array(
     mut range: Vec<Value>,
->>>>>>> 293280c9
     limit: Option<usize>,
     offset: usize,
     reversed: bool,
