--- conflicted
+++ resolved
@@ -269,15 +269,9 @@
             "offset" => offset = Some(parse_attr(&mut arguments)?),
             "reversed" => reversed = true,
             _ => {
-<<<<<<< HEAD
-                return Err(
-                    token.raise_custom_error("\"limit\", \"offset\" or \"reversed\" expected.")
-                );
-=======
                 return token
                     .raise_custom_error("\"limit\", \"offset\" or \"reversed\" expected.")
                     .into_err()
->>>>>>> 1cd11e6d
             }
         }
     }
@@ -470,13 +464,9 @@
             "limit" => limit = Some(parse_attr(&mut arguments)?),
             "offset" => offset = Some(parse_attr(&mut arguments)?),
             _ => {
-<<<<<<< HEAD
-                return Err(token.raise_custom_error("\"cols\", \"limit\" or \"offset\" expected."));
-=======
                 return token
                     .raise_custom_error("\"cols\", \"limit\" or \"offset\" expected.")
                     .into_err()
->>>>>>> 1cd11e6d
             }
         }
     }
