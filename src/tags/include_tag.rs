use std::io::Write;

use liquid_error::{Result, ResultLiquidExt};

use compiler::Language;
use compiler::TagTokenIter;
use compiler::TryMatchToken;
use interpreter::Context;
use interpreter::Expression;
use interpreter::Renderable;

#[derive(Debug)]
struct Include {
    partial: Expression,
}

impl Renderable for Include {
    fn render_to(&self, writer: &mut Write, context: &mut Context) -> Result<()> {
        let name = self.partial.evaluate(context)?.render().to_string();
        context.run_in_named_scope(name.clone(), |mut scope| -> Result<()> {
            let partial = scope
                .partials()
                .get(&name)
                .trace_with(|| format!("{{% include {} %}}", self.partial).into())?;
            partial
                .render_to(writer, &mut scope)
                .trace_with(|| format!("{{% include {} %}}", self.partial).into())
                .context_key_with(|| self.partial.to_string().into())
                .value_with(|| name.to_string().into())
        })?;

        Ok(())
    }
}

pub fn include_tag(
    _tag_name: &str,
    mut arguments: TagTokenIter,
    _options: &Language,
) -> Result<Box<Renderable>> {
    let name = arguments.expect_next("Identifier or literal expected.")?;

    // This may accept strange inputs such as `{% include 0 %}` or `{% include filterchain | filter:0 %}`.
    // Those inputs would fail anyway by there being not a path with those names so they are not a big concern.
    let name = match name.expect_literal() {
        // Using `to_str()` on literals ensures `Strings` will have their quotes trimmed.
        TryMatchToken::Matches(name) => name.to_str().to_string(),
        TryMatchToken::Fails(name) => name.as_str().to_string(),
    };

    // no more arguments should be supplied, trying to supply them is an error
    arguments.expect_nothing()?;

    let partial = Expression::with_literal(name);

    Ok(Box::new(Include { partial }))
}

#[cfg(test)]
mod test {
    use std::borrow;

    use compiler;
    use filters;
    use interpreter;
    use interpreter::ContextBuilder;
    use partials;
    use partials::PartialCompiler;
    use tags;
    use value;

    use super::*;

    #[derive(Default, Debug, Clone, Copy)]
    struct TestSource;

    impl partials::PartialSource for TestSource {
        fn contains(&self, _name: &str) -> bool {
            true
        }

        fn names(&self) -> Vec<&str> {
            vec![]
        }

        fn try_get<'a>(&'a self, name: &str) -> Option<borrow::Cow<'a, str>> {
            match name {
                "example.txt" => Some(r#"{{'whooo' | size}}{%comment%}What happens{%endcomment%} {%if num < numTwo%}wat{%else%}wot{%endif%} {%if num > numTwo%}wat{%else%}wot{%endif%}"#.into()),
                _ => None
            }
        }
    }

    fn options() -> Language {
        let mut options = Language::default();
        options
            .tags
            .register("include", (include_tag as compiler::FnParseTag).into());
        options.blocks.register(
            "comment",
            (tags::comment_block as compiler::FnParseBlock).into(),
        );
        options
            .blocks
            .register("if", (tags::if_block as compiler::FnParseBlock).into());
        options
    }

<<<<<<< HEAD
    // #[test]
    // fn include_tag_quotes() {
    //     let text = "{% include 'example.txt' %}";
    //     let mut options = options();
    //     options
    //         .filters
    //         .register("size", (filters::size as compiler::FnFilterValue).into());
    //     let template = compiler::parse(text, &options)
    //         .map(interpreter::Template::new)
    //         .unwrap();

    //     let mut context = ContextBuilder::new().build();
    //     context
    //         .stack_mut()
    //         .set_global("num", value::Value::scalar(5f64));
    //     context
    //         .stack_mut()
    //         .set_global("numTwo", value::Value::scalar(10f64));
    //     let output = template.render(&mut context).unwrap();
    //     assert_eq!(output, "5 wat wot\n");
    // }

    // #[test]
    // fn include_non_string() {
    //     let text = "{% include example.txt %}";
    //     let mut options = options();
    //     options
    //         .filters
    //         .register("size", (filters::size as compiler::FnFilterValue).into());
    //     let template = compiler::parse(text, &options)
    //         .map(interpreter::Template::new)
    //         .unwrap();

    //     let mut context = ContextBuilder::new().build();
    //     context
    //         .stack_mut()
    //         .set_global("num", value::Value::scalar(5f64));
    //     context
    //         .stack_mut()
    //         .set_global("numTwo", value::Value::scalar(10f64));
    //     let output = template.render(&mut context).unwrap();
    //     assert_eq!(output, "5 wat wot\n");
    // }
=======
    #[test]
    fn include_tag_quotes() {
        let text = "{% include 'example.txt' %}";
        let mut options = options();
        options
            .filters
            .register("size", (filters::size as compiler::FnFilterValue).into());
        let template = compiler::parse(text, &options)
            .map(interpreter::Template::new)
            .unwrap();

        let partials = partials::OnDemandCompiler::<TestSource>::empty()
            .compile(::std::sync::Arc::new(options))
            .unwrap();
        let mut context = ContextBuilder::new()
            .set_partials(partials.as_ref())
            .build();
        context
            .stack_mut()
            .set_global("num", value::Value::scalar(5f64));
        context
            .stack_mut()
            .set_global("numTwo", value::Value::scalar(10f64));
        let output = template.render(&mut context).unwrap();
        assert_eq!(output, "5 wat wot");
    }

    #[test]
    fn include_non_string() {
        let text = "{% include example.txt %}";
        let mut options = options();
        options
            .filters
            .register("size", (filters::size as compiler::FnFilterValue).into());
        let template = compiler::parse(text, &options)
            .map(interpreter::Template::new)
            .unwrap();

        let partials = partials::OnDemandCompiler::<TestSource>::empty()
            .compile(::std::sync::Arc::new(options))
            .unwrap();
        let mut context = ContextBuilder::new()
            .set_partials(partials.as_ref())
            .build();
        context
            .stack_mut()
            .set_global("num", value::Value::scalar(5f64));
        context
            .stack_mut()
            .set_global("numTwo", value::Value::scalar(10f64));
        let output = template.render(&mut context).unwrap();
        assert_eq!(output, "5 wat wot");
    }
>>>>>>> c6a920ba

    #[test]
    fn no_file() {
        let text = "{% include 'file_does_not_exist.liquid' %}";
        let mut options = options();
        options
            .filters
            .register("size", (filters::size as compiler::FnFilterValue).into());
        let template = compiler::parse(text, &options)
            .map(interpreter::Template::new)
            .unwrap();

        let partials = partials::OnDemandCompiler::<TestSource>::empty()
            .compile(::std::sync::Arc::new(options))
            .unwrap();
        let mut context = ContextBuilder::new()
            .set_partials(partials.as_ref())
            .build();
        context
            .stack_mut()
            .set_global("num", value::Value::scalar(5f64));
        context
            .stack_mut()
            .set_global("numTwo", value::Value::scalar(10f64));
        let output = template.render(&mut context);
        assert!(output.is_err());
    }
}<|MERGE_RESOLUTION|>--- conflicted
+++ resolved
@@ -106,7 +106,6 @@
         options
     }
 
-<<<<<<< HEAD
     // #[test]
     // fn include_tag_quotes() {
     //     let text = "{% include 'example.txt' %}";
@@ -118,7 +117,12 @@
     //         .map(interpreter::Template::new)
     //         .unwrap();
 
-    //     let mut context = ContextBuilder::new().build();
+    //     let partials = partials::OnDemandCompiler::<TestSource>::empty()
+    //         .compile(::std::sync::Arc::new(options))
+    //         .unwrap();
+    //     let mut context = ContextBuilder::new()
+    //         .set_partials(partials.as_ref())
+    //         .build();
     //     context
     //         .stack_mut()
     //         .set_global("num", value::Value::scalar(5f64));
@@ -126,7 +130,7 @@
     //         .stack_mut()
     //         .set_global("numTwo", value::Value::scalar(10f64));
     //     let output = template.render(&mut context).unwrap();
-    //     assert_eq!(output, "5 wat wot\n");
+    //     assert_eq!(output, "5 wat wot");
     // }
 
     // #[test]
@@ -140,7 +144,12 @@
     //         .map(interpreter::Template::new)
     //         .unwrap();
 
-    //     let mut context = ContextBuilder::new().build();
+    //     let partials = partials::OnDemandCompiler::<TestSource>::empty()
+    //         .compile(::std::sync::Arc::new(options))
+    //         .unwrap();
+    //     let mut context = ContextBuilder::new()
+    //         .set_partials(partials.as_ref())
+    //         .build();
     //     context
     //         .stack_mut()
     //         .set_global("num", value::Value::scalar(5f64));
@@ -148,63 +157,9 @@
     //         .stack_mut()
     //         .set_global("numTwo", value::Value::scalar(10f64));
     //     let output = template.render(&mut context).unwrap();
-    //     assert_eq!(output, "5 wat wot\n");
+    //     assert_eq!(output, "5 wat wot");
     // }
-=======
-    #[test]
-    fn include_tag_quotes() {
-        let text = "{% include 'example.txt' %}";
-        let mut options = options();
-        options
-            .filters
-            .register("size", (filters::size as compiler::FnFilterValue).into());
-        let template = compiler::parse(text, &options)
-            .map(interpreter::Template::new)
-            .unwrap();
 
-        let partials = partials::OnDemandCompiler::<TestSource>::empty()
-            .compile(::std::sync::Arc::new(options))
-            .unwrap();
-        let mut context = ContextBuilder::new()
-            .set_partials(partials.as_ref())
-            .build();
-        context
-            .stack_mut()
-            .set_global("num", value::Value::scalar(5f64));
-        context
-            .stack_mut()
-            .set_global("numTwo", value::Value::scalar(10f64));
-        let output = template.render(&mut context).unwrap();
-        assert_eq!(output, "5 wat wot");
-    }
-
-    #[test]
-    fn include_non_string() {
-        let text = "{% include example.txt %}";
-        let mut options = options();
-        options
-            .filters
-            .register("size", (filters::size as compiler::FnFilterValue).into());
-        let template = compiler::parse(text, &options)
-            .map(interpreter::Template::new)
-            .unwrap();
-
-        let partials = partials::OnDemandCompiler::<TestSource>::empty()
-            .compile(::std::sync::Arc::new(options))
-            .unwrap();
-        let mut context = ContextBuilder::new()
-            .set_partials(partials.as_ref())
-            .build();
-        context
-            .stack_mut()
-            .set_global("num", value::Value::scalar(5f64));
-        context
-            .stack_mut()
-            .set_global("numTwo", value::Value::scalar(10f64));
-        let output = template.render(&mut context).unwrap();
-        assert_eq!(output, "5 wat wot");
-    }
->>>>>>> c6a920ba
 
     #[test]
     fn no_file() {
