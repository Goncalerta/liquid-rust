// #[cfg(feature = "extra-filters")]
// mod array;
// mod date;
// mod html;
// mod math;
// mod url;

// #[cfg(feature = "extra-filters")]
// pub use self::array::{array_to_sentence_string, pop, push, shift, unshift};
// pub use self::date::date;
// #[cfg(feature = "extra-filters")]
// pub use self::date::date_in_tz;
// pub use self::html::{escape, escape_once, newline_to_br, strip_html};
// pub use self::math::{abs, at_least, at_most, divided_by, minus, modulo, plus, times};
// pub use self::url::{url_decode, url_encode};

use std::borrow::Cow;
use std::cmp;

use itertools;
use liquid_error::{self, Result};
use liquid_interpreter::Context;
use liquid_interpreter::Expression;
use liquid_value::Scalar;
use liquid_value::Value;
use unicode_segmentation::UnicodeSegmentation;

use liquid_compiler::{Filter, FilterArguments, ParseFilter, FilterReflection};

use liquid_derive;

type FilterResult = Result<Filter>;

pub fn invalid_input<S: Into<Cow<'static, str>>>(cause: S) -> liquid_error::Error {
    liquid_error::Error::with_msg("Invalid input").context("cause", cause)
}

pub fn invalid_argument_count<S: Into<Cow<'static, str>>>(cause: S) -> liquid_error::Error {
    liquid_error::Error::with_msg("Invalid number of arguments").context("cause", cause)
}

pub fn invalid_argument<S: Into<Cow<'static, str>>>(
    position: usize,
    cause: S,
) -> liquid_error::Error {
    liquid_error::Error::with_msg("Invalid argument")
        .context("position", format!("{}", position))
        .context("cause", cause)
}

// Helper functions for the filters.
fn check_args_len(args: &[Value], required: usize, optional: usize) -> Result<()> {
    if args.len() < required {
        return Err(invalid_argument_count(format!(
            "expected at least {}, {} given",
            required,
            args.len()
        )));
    }
    if required + optional < args.len() {
        return Err(invalid_argument_count(format!(
            "expected at most {}, {} given",
            required + optional,
            args.len()
        )));
    }
    Ok(())
}

// TEST MACROS

// TODO keyword arg attribute
#[derive(Debug, FilterParameters)]
struct SliceParameters {
    offset: Expression,
    length: Option<Expression>,
}

// impl SliceParameters {
//     fn new(mut args: FilterArguments) -> Result<Self> {
//         let offset = args.positional.next(). ok_or_else (|| liquid_error::Error::with_msg("Required"))?;
//         let length = args.positional.next();
//
//         args.check_args_exhausted()?;
//         Ok( SliceParameters { offset, length } )
//     }
//
//     fn evaluate(&self, context: &Context) -> Result<EvaluatedSliceParameters> {
//         let offset = self.offset.evaluate(context)?.to_owned();
//         let length = match &self.length {
//             Some(length) => Some(length.evaluate(context)?.to_owned()),
//             None => None,
//         };
//         Ok( EvaluatedSliceParameters { offset, length })
//     }
// }
//
// struct EvaluatedSliceParameters {
//     offset: Value,
//     length: Option<Value>,
// }

#[derive(Debug)]
pub struct SliceFilter {
    args: SliceParameters,
}
impl Filter for SliceFilter {
    fn filter(&self, input: &Value, context: &Context) -> Result<Value> {
        let args = self.args.evaluate(context)?;
        
        let offset = args.offset
            .as_scalar()
            .and_then(Scalar::to_integer)
            .ok_or_else(|| invalid_argument(0, "Whole number expected"))?;
        let offset = offset as isize;

        let length = args.length
            .unwrap_or(Value::scalar(1))
            .as_scalar()
            .and_then(Scalar::to_integer)
            .ok_or_else(|| invalid_argument(0, "Whole number expected"))?;
        if length < 1 {
            return Err(invalid_argument(1, "Positive number expected"));
        }
        let length = length as isize;

        if let Value::Array(ref input) = *input {
            let (offset, length) = canonicalize_slice(offset, length, input.len());
            Ok(Value::array(
                input
                    .iter()
                    .skip(offset as usize)
                    .take(length as usize)
                    .cloned(),
            ))
        } else {
            let input = input.to_str();
            let (offset, length) = canonicalize_slice(offset, length, input.len());
            Ok(Value::scalar(
                input
                    .chars()
                    .skip(offset as usize)
                    .take(length as usize)
                    .collect::<String>(),
            ))
        }
    }
}

#[derive(Clone)]

pub struct SliceFilterParser;
impl ParseFilter for SliceFilterParser {
    fn parse(&self, args: FilterArguments) -> Result<Box<Filter>> {
        let args = SliceParameters::new(args)?;
        Ok(Box::new(SliceFilter { args }))
    }
}
// TODO generate FilterReflection implementation from SliceParameters atributes
impl FilterReflection for SliceFilterParser {
    fn name(&self) -> &'static str {
        "slice"
    }
    fn description(&self) -> &'static str {
        "Takes a slice of a given string or array."
    }
    // Not sure on return type
    // Goal is to return name and description
    fn required_parameters(&self) -> &'static [(&'static str, &'static str)] {
        &[("offset", "The offset of the slice.")]
    }
    fn optional_parameters(&self) -> &'static [(&'static str, &'static str)] {
        &[("length", "The length of the slice.")]
    }
    // TODO does liquid have positional-only or keyword-only parameters?
    fn positional_parameters(&self) -> &'static [(&'static str, &'static str)] {
        &[("offset", "The offset of the slice."), ("length", "The length of the slice.")]
    }
    fn keyword_parameters(&self) -> &'static [(&'static str, &'static str)] {
        &[]
    }
}

// After macros are fully finished, the code is supposed to look like something similar to this
// 
//
// #[derive(FilterParameters)]
// struct SliceParameters {
//     #[parameter(description="The offset of the slice.")]
//     offset: Expression,
//     #[parameter(description="The length of the slice.")]
//     length: Option<Expression>,
// }
// 
// #[derive(FilterParser)]
// #[name="slice", description="Takes a slice of a given string or array.", parameters(SliceParameters)]
// struct SliceFilterParser;
// 
// struct SliceFilter {
//     args: SliceParameters,
// }
// impl Filter for SliceFilter {
//     fn filter(&self, input: &Value, context: &Context) -> Result<Value> {
//         let args = self.args.evaluate(context);
//       
//         ( ... )
//     }
// }





// standardfilters.rb

// pub fn size(input: &Value, args: &[Value]) -> FilterResult {
//     check_args_len(args, 0, 0)?;

//     match *input {
//         Value::Scalar(ref x) => Ok(Value::scalar(x.to_str().len() as i32)),
//         Value::Array(ref x) => Ok(Value::scalar(x.len() as i32)),
//         Value::Object(ref x) => Ok(Value::scalar(x.len() as i32)),
//         _ => Ok(Value::scalar(0i32)),
//     }
// }

// pub fn downcase(input: &Value, args: &[Value]) -> FilterResult {
//     check_args_len(args, 0, 0)?;

//     let s = input.to_str();
//     Ok(Value::scalar(s.to_lowercase()))
// }

// pub fn upcase(input: &Value, args: &[Value]) -> FilterResult {
//     check_args_len(args, 0, 0)?;

//     let s = input.to_str();
//     Ok(Value::scalar(s.to_uppercase()))
// }

// pub fn capitalize(input: &Value, args: &[Value]) -> FilterResult {
//     check_args_len(args, 0, 0)?;

//     let s = input.to_str().to_owned();
//     let mut chars = s.chars();
//     let capitalized = match chars.next() {
//         Some(first_char) => first_char.to_uppercase().chain(chars).collect(),
//         None => String::new(),
//     };

//     Ok(Value::scalar(capitalized))
// }

fn canonicalize_slice(
    slice_offset: isize,
    slice_length: isize,
    vec_length: usize,
) -> (usize, usize) {
    let vec_length = vec_length as isize;

    // Cap slice_offset
    let slice_offset = cmp::min(slice_offset, vec_length);
    // Reverse indexing
    let slice_offset = if slice_offset < 0 {
        slice_offset + vec_length
    } else {
        slice_offset
    };

    // Cap slice_length
    let slice_length = if slice_offset + slice_length > vec_length {
        vec_length - slice_offset
    } else {
        slice_length
    };

    (slice_offset as usize, slice_length as usize)
}

<<<<<<< HEAD
// pub fn slice(input: &Value, args: &[Value]) -> FilterResult {
//     check_args_len(args, 1, 1)?;

//     let offset = args[0]
//         .as_scalar()
//         .and_then(Scalar::to_integer)
//         .ok_or_else(|| invalid_argument(0, "Whole number expected"))?;
//     let offset = offset as isize;

//     let length = args
//         .get(1)
//         .unwrap_or(&Value::scalar(1))
//         .as_scalar()
//         .and_then(Scalar::to_integer)
//         .ok_or_else(|| invalid_argument(0, "Whole number expected"))?;
//     if length < 1 {
//         return Err(invalid_argument(1, "Positive number expected"));
//     }
//     let length = length as isize;

//     if let Value::Array(ref input) = *input {
//         let (offset, length) = canonicalize_slice(offset, length, input.len());
//         Ok(Value::array(
//             input
//                 .iter()
//                 .skip(offset as usize)
//                 .take(length as usize)
//                 .cloned(),
//         ))
//     } else {
//         let input = input.to_str();
//         let (offset, length) = canonicalize_slice(offset, length, input.len());
//         Ok(Value::scalar(
//             input
//                 .chars()
//                 .skip(offset as usize)
//                 .take(length as usize)
//                 .collect::<String>(),
//         ))
//     }
// }

// /// `truncate` shortens a string down to the number of characters passed as a parameter.
// ///
// /// Note that this function operates on [grapheme
// /// clusters](http://www.unicode.org/reports/tr29/#Grapheme_Cluster_Boundaries) (or *user-perceived
// /// character*), rather than Unicode code points.  Each grapheme cluster may be composed of more
// /// than one Unicode code point, and does not necessarily correspond to rust's conception of a
// /// character.
// ///
// /// If the number of characters specified is less than the length of the string, an ellipsis
// /// (`...`) is appended to the string and is included in the character count.
// ///
// /// ## Custom ellipsis
// ///
// /// `truncate` takes an optional second parameter that specifies the sequence of characters to be
// /// appended to the truncated string. By default this is an ellipsis (`...`), but you can specify a
// /// different sequence.
// ///
// /// The length of the second parameter counts against the number of characters specified by the
// /// first parameter. For example, if you want to truncate a string to exactly 10 characters, and
// /// use a 3-character ellipsis, use 13 for the first parameter of `truncate`, since the ellipsis
// /// counts as 3 characters.
// ///
// /// ## No ellipsis
// ///
// /// You can truncate to the exact number of characters specified by the first parameter and show no
// /// trailing characters by passing a blank string as the second parameter.
// pub fn truncate(input: &Value, args: &[Value]) -> FilterResult {
//     check_args_len(args, 0, 2)?;

//     let length = args
//         .get(0)
//         .unwrap_or(&Value::scalar(50i32))
//         .as_scalar()
//         .and_then(Scalar::to_integer)
//         .ok_or_else(|| invalid_argument(0, "Whole number expected"))?;
//     let length = length as usize;

//     let truncate_string = args
//         .get(1)
//         .map(Value::to_str)
//         .unwrap_or_else(|| "...".into());

//     let l = cmp::max(length - truncate_string.len(), 0);

//     let input_string = input.to_str();

//     let result = if length < input_string.len() {
//         let result = UnicodeSegmentation::graphemes(input_string.as_ref(), true)
//             .take(l)
//             .collect::<Vec<&str>>()
//             .join("")
//             .to_string()
//             + truncate_string.as_ref();
//         Value::scalar(result)
//     } else {
//         input.clone()
//     };
//     Ok(result)
// }

// pub fn truncatewords(input: &Value, args: &[Value]) -> FilterResult {
//     check_args_len(args, 0, 2)?;

//     let words = args
//         .get(0)
//         .unwrap_or(&Value::scalar(50i32))
//         .as_scalar()
//         .and_then(Scalar::to_integer)
//         .ok_or_else(|| invalid_argument(0, "Whole number expected"))?;
//     let words = words as usize;

//     let truncate_string = args
//         .get(1)
//         .map(Value::to_str)
//         .unwrap_or_else(|| "...".into());

//     let l = cmp::max(words, 0);

//     let input_string = input.to_str();

//     let word_list: Vec<&str> = input_string.split(' ').collect();
//     let result = if words < word_list.len() {
//         let result = itertools::join(word_list.iter().take(l), " ") + truncate_string.as_ref();
//         Value::scalar(result)
//     } else {
//         input.clone()
//     };
//     Ok(result)
// }

// pub fn split(input: &Value, args: &[Value]) -> FilterResult {
//     check_args_len(args, 1, 0)?;

//     let input = input.to_str();

//     let pattern = args[0].to_str();

//     // Split and construct resulting Array
//     Ok(Value::Array(
//         input
//             .split(pattern.as_ref())
//             .map(|s| Value::scalar(s.to_owned()))
//             .collect(),
//     ))
// }

// /// Removes all whitespace (tabs, spaces, and newlines) from both the left and right side of a
// /// string.
// ///
// /// It does not affect spaces between words.  Note that while this works for the case of tabs,
// /// spaces, and newlines, it also removes any other codepoints defined by the Unicode Derived Core
// /// Property `White_Space` (per [rust
// /// documentation](https://doc.rust-lang.org/std/primitive.str.html#method.trim_left).
// pub fn strip(input: &Value, args: &[Value]) -> FilterResult {
//     check_args_len(args, 0, 0)?;

//     let input = input.to_str();
//     Ok(Value::scalar(input.trim().to_owned()))
// }

// /// Removes all whitespaces (tabs, spaces, and newlines) from the beginning of a string.
// ///
// /// The filter does not affect spaces between words.  Note that while this works for the case of
// /// tabs, spaces, and newlines, it also removes any other codepoints defined by the Unicode Derived
// /// Core Property `White_Space` (per [rust
// /// documentation](https://doc.rust-lang.org/std/primitive.str.html#method.trim_left).
// pub fn lstrip(input: &Value, args: &[Value]) -> FilterResult {
//     check_args_len(args, 0, 0)?;

//     let input = input.to_str();
//     Ok(Value::scalar(input.trim_left().to_owned()))
// }

// /// Removes all whitespace (tabs, spaces, and newlines) from the right side of a string.
// ///
// /// The filter does not affect spaces between words.  Note that while this works for the case of
// /// tabs, spaces, and newlines, it also removes any other codepoints defined by the Unicode Derived
// /// Core Property `White_Space` (per [rust
// /// documentation](https://doc.rust-lang.org/std/primitive.str.html#method.trim_left).
// pub fn rstrip(input: &Value, args: &[Value]) -> FilterResult {
//     check_args_len(args, 0, 0)?;

//     let input = input.to_str();
//     Ok(Value::scalar(input.trim_right().to_owned()))
// }

// /// Removes any newline characters (line breaks) from a string.
// pub fn strip_newlines(input: &Value, args: &[Value]) -> FilterResult {
//     check_args_len(args, 0, 0)?;

//     let input = input.to_str();
//     Ok(Value::scalar(
//         input
//             .chars()
//             .filter(|c| *c != '\n' && *c != '\r')
//             .collect::<String>(),
//     ))
// }

// pub fn join(input: &Value, args: &[Value]) -> FilterResult {
//     check_args_len(args, 0, 1)?;

//     let glue = args.get(0).map(Value::to_str).unwrap_or_else(|| " ".into());

//     let input = input
//         .as_array()
//         .ok_or_else(|| invalid_input("Array of strings expected"))?;
//     let input = input.iter().map(|x| x.to_str());

//     Ok(Value::scalar(itertools::join(input, glue.as_ref())))
// }

// pub fn sort(input: &Value, args: &[Value]) -> FilterResult {
//     check_args_len(args, 0, 0)?;

//     // TODO optional property parameter

//     let array = input
//         .as_array()
//         .ok_or_else(|| invalid_input("Array expected"))?;
//     let mut sorted = array.clone();
//     sorted.sort_by(|a, b| a.partial_cmp(b).unwrap_or(cmp::Ordering::Equal));
//     Ok(Value::array(sorted))
// }

// pub fn sort_natural(input: &Value, args: &[Value]) -> FilterResult {
//     check_args_len(args, 0, 0)?;

//     // TODO optional property parameter

//     let array = input
//         .as_array()
//         .ok_or_else(|| invalid_input("Array expected"))?;
//     let mut sorted: Vec<_> = array
//         .iter()
//         .map(|v| (v.to_str().to_lowercase(), v.clone()))
//         .collect();
//     sorted.sort_by(|a, b| a.partial_cmp(b).unwrap_or(cmp::Ordering::Equal));
//     let result: Vec<_> = sorted.into_iter().map(|(_, v)| v).collect();
//     Ok(Value::array(result))
// }

// /// Removes any duplicate elements in an array.
// ///
// /// This has an O(n^2) worst-case complexity.
// pub fn uniq(input: &Value, args: &[Value]) -> FilterResult {
//     check_args_len(args, 0, 0)?;

//     // TODO optional property parameter

//     let array = input
//         .as_array()
//         .ok_or_else(|| invalid_input("Array expected"))?;
//     let mut deduped: Vec<Value> = Vec::new();
//     for x in array.iter() {
//         if !deduped.contains(x) {
//             deduped.push(x.clone())
//         }
//     }
//     Ok(Value::array(deduped))
// }

// /// Reverses the order of the items in an array. `reverse` cannot `reverse` a string.
// pub fn reverse(input: &Value, args: &[Value]) -> FilterResult {
//     check_args_len(args, 0, 0)?;

//     let array = input
//         .as_array()
//         .ok_or_else(|| invalid_input("Array expected"))?;
//     let mut reversed = array.clone();
//     reversed.reverse();
//     Ok(Value::array(reversed))
// }

// /// Extract `property` from the `Value::Object` elements of an array
// pub fn map(input: &Value, args: &[Value]) -> FilterResult {
//     check_args_len(args, 1, 0)?;
=======
pub fn slice(input: &Value, args: &[Value]) -> FilterResult {
    check_args_len(args, 1, 1)?;

    let offset = args[0]
        .as_scalar()
        .and_then(Scalar::to_integer)
        .ok_or_else(|| invalid_argument(0, "Whole number expected"))?;
    let offset = offset as isize;

    let length = args
        .get(1)
        .unwrap_or(&Value::scalar(1))
        .as_scalar()
        .and_then(Scalar::to_integer)
        .ok_or_else(|| invalid_argument(0, "Whole number expected"))?;
    if length < 1 {
        return Err(invalid_argument(1, "Positive number expected"));
    }
    let length = length as isize;

    if let Value::Array(ref input) = *input {
        let (offset, length) = canonicalize_slice(offset, length, input.len());
        Ok(Value::array(
            input
                .iter()
                .skip(offset as usize)
                .take(length as usize)
                .cloned(),
        ))
    } else {
        let input = input.to_str();
        let (offset, length) = canonicalize_slice(offset, length, input.len());
        Ok(Value::scalar(
            input
                .chars()
                .skip(offset as usize)
                .take(length as usize)
                .collect::<String>(),
        ))
    }
}

/// `truncate` shortens a string down to the number of characters passed as a parameter.
///
/// Note that this function operates on [grapheme
/// clusters](http://www.unicode.org/reports/tr29/#Grapheme_Cluster_Boundaries) (or *user-perceived
/// character*), rather than Unicode code points.  Each grapheme cluster may be composed of more
/// than one Unicode code point, and does not necessarily correspond to rust's conception of a
/// character.
///
/// If the number of characters specified is less than the length of the string, an ellipsis
/// (`...`) is appended to the string and is included in the character count.
///
/// ## Custom ellipsis
///
/// `truncate` takes an optional second parameter that specifies the sequence of characters to be
/// appended to the truncated string. By default this is an ellipsis (`...`), but you can specify a
/// different sequence.
///
/// The length of the second parameter counts against the number of characters specified by the
/// first parameter. For example, if you want to truncate a string to exactly 10 characters, and
/// use a 3-character ellipsis, use 13 for the first parameter of `truncate`, since the ellipsis
/// counts as 3 characters.
///
/// ## No ellipsis
///
/// You can truncate to the exact number of characters specified by the first parameter and show no
/// trailing characters by passing a blank string as the second parameter.
pub fn truncate(input: &Value, args: &[Value]) -> FilterResult {
    check_args_len(args, 0, 2)?;

    let length = args
        .get(0)
        .unwrap_or(&Value::scalar(50i32))
        .as_scalar()
        .and_then(Scalar::to_integer)
        .ok_or_else(|| invalid_argument(0, "Whole number expected"))?;
    let length = length as usize;

    let truncate_string = args
        .get(1)
        .map(Value::to_str)
        .unwrap_or_else(|| "...".into());

    let l = cmp::max(length - truncate_string.len(), 0);

    let input_string = input.to_str();

    let result = if length < input_string.len() {
        let result = UnicodeSegmentation::graphemes(input_string.as_ref(), true)
            .take(l)
            .collect::<Vec<&str>>()
            .join("")
            .to_string()
            + truncate_string.as_ref();
        Value::scalar(result)
    } else {
        input.clone()
    };
    Ok(result)
}

pub fn truncatewords(input: &Value, args: &[Value]) -> FilterResult {
    check_args_len(args, 0, 2)?;

    let words = args
        .get(0)
        .unwrap_or(&Value::scalar(50i32))
        .as_scalar()
        .and_then(Scalar::to_integer)
        .ok_or_else(|| invalid_argument(0, "Whole number expected"))?;
    let words = words as usize;

    let truncate_string = args
        .get(1)
        .map(Value::to_str)
        .unwrap_or_else(|| "...".into());

    let l = cmp::max(words, 0);

    let input_string = input.to_str();

    let word_list: Vec<&str> = input_string.split(' ').collect();
    let result = if words < word_list.len() {
        let result = itertools::join(word_list.iter().take(l), " ") + truncate_string.as_ref();
        Value::scalar(result)
    } else {
        input.clone()
    };
    Ok(result)
}

pub fn split(input: &Value, args: &[Value]) -> FilterResult {
    check_args_len(args, 1, 0)?;

    let input = input.to_str();

    let pattern = args[0].to_str();

    // Split and construct resulting Array
    Ok(Value::Array(
        input
            .split(pattern.as_ref())
            .map(|s| Value::scalar(s.to_owned()))
            .collect(),
    ))
}

/// Removes all whitespace (tabs, spaces, and newlines) from both the left and right side of a
/// string.
///
/// It does not affect spaces between words.  Note that while this works for the case of tabs,
/// spaces, and newlines, it also removes any other codepoints defined by the Unicode Derived Core
/// Property `White_Space` (per [rust
/// documentation](https://doc.rust-lang.org/std/primitive.str.html#method.trim_left).
pub fn strip(input: &Value, args: &[Value]) -> FilterResult {
    check_args_len(args, 0, 0)?;

    let input = input.to_str();
    Ok(Value::scalar(input.trim().to_owned()))
}

/// Removes all whitespaces (tabs, spaces, and newlines) from the beginning of a string.
///
/// The filter does not affect spaces between words.  Note that while this works for the case of
/// tabs, spaces, and newlines, it also removes any other codepoints defined by the Unicode Derived
/// Core Property `White_Space` (per [rust
/// documentation](https://doc.rust-lang.org/std/primitive.str.html#method.trim_left).
pub fn lstrip(input: &Value, args: &[Value]) -> FilterResult {
    check_args_len(args, 0, 0)?;

    let input = input.to_str();
    Ok(Value::scalar(input.trim_left().to_owned()))
}

/// Removes all whitespace (tabs, spaces, and newlines) from the right side of a string.
///
/// The filter does not affect spaces between words.  Note that while this works for the case of
/// tabs, spaces, and newlines, it also removes any other codepoints defined by the Unicode Derived
/// Core Property `White_Space` (per [rust
/// documentation](https://doc.rust-lang.org/std/primitive.str.html#method.trim_left).
pub fn rstrip(input: &Value, args: &[Value]) -> FilterResult {
    check_args_len(args, 0, 0)?;

    let input = input.to_str();
    Ok(Value::scalar(input.trim_right().to_owned()))
}

/// Removes any newline characters (line breaks) from a string.
pub fn strip_newlines(input: &Value, args: &[Value]) -> FilterResult {
    check_args_len(args, 0, 0)?;

    let input = input.to_str();
    Ok(Value::scalar(
        input
            .chars()
            .filter(|c| *c != '\n' && *c != '\r')
            .collect::<String>(),
    ))
}

pub fn join(input: &Value, args: &[Value]) -> FilterResult {
    check_args_len(args, 0, 1)?;

    let glue = args.get(0).map(Value::to_str).unwrap_or_else(|| " ".into());

    let input = input
        .as_array()
        .ok_or_else(|| invalid_input("Array of strings expected"))?;
    let input = input.iter().map(|x| x.to_str());

    Ok(Value::scalar(itertools::join(input, glue.as_ref())))
}

pub fn sort(input: &Value, args: &[Value]) -> FilterResult {
    check_args_len(args, 0, 0)?;

    // TODO optional property parameter

    let array = input
        .as_array()
        .ok_or_else(|| invalid_input("Array expected"))?;
    let mut sorted = array.clone();
    sorted.sort_by(|a, b| a.partial_cmp(b).unwrap_or(cmp::Ordering::Equal));
    Ok(Value::array(sorted))
}

pub fn sort_natural(input: &Value, args: &[Value]) -> FilterResult {
    check_args_len(args, 0, 0)?;

    // TODO optional property parameter

    let array = input
        .as_array()
        .ok_or_else(|| invalid_input("Array expected"))?;
    let mut sorted: Vec<_> = array
        .iter()
        .map(|v| (v.to_str().to_lowercase(), v.clone()))
        .collect();
    sorted.sort_by(|a, b| a.partial_cmp(b).unwrap_or(cmp::Ordering::Equal));
    let result: Vec<_> = sorted.into_iter().map(|(_, v)| v).collect();
    Ok(Value::array(result))
}

/// Removes any duplicate elements in an array.
///
/// This has an O(n^2) worst-case complexity.
pub fn uniq(input: &Value, args: &[Value]) -> FilterResult {
    check_args_len(args, 0, 0)?;

    // TODO optional property parameter

    let array = input
        .as_array()
        .ok_or_else(|| invalid_input("Array expected"))?;
    let mut deduped: Vec<Value> = Vec::new();
    for x in array.iter() {
        if !deduped.contains(x) {
            deduped.push(x.clone())
        }
    }
    Ok(Value::array(deduped))
}

/// Reverses the order of the items in an array. `reverse` cannot `reverse` a string.
pub fn reverse(input: &Value, args: &[Value]) -> FilterResult {
    check_args_len(args, 0, 0)?;

    let array = input
        .as_array()
        .ok_or_else(|| invalid_input("Array expected"))?;
    let mut reversed = array.clone();
    reversed.reverse();
    Ok(Value::array(reversed))
}

/// Extract `property` from the `Value::Object` elements of an array
pub fn map(input: &Value, args: &[Value]) -> FilterResult {
    check_args_len(args, 1, 0)?;

    let array = input
        .as_array()
        .ok_or_else(|| invalid_input("Array expected"))?;

    let property = args[0].to_str();
    let property = Scalar::new(property.into_owned());

    let result: Vec<_> = array
        .iter()
        .filter_map(|v| v.get(&property).cloned())
        .collect();
    Ok(Value::array(result))
}

/// Remove nulls from an iterable.  For hashes, you can specify which property you
/// want to filter out if it maps to Null.
pub fn compact(input: &Value, args: &[Value]) -> FilterResult {
    check_args_len(args, 0, 1)?;

    let array = input
        .as_array()
        .ok_or_else(|| invalid_input("Array expected"))?;

    // TODO optional property parameter

    let result: Vec<_> = array.iter().filter(|v| !v.is_nil()).cloned().collect();

    Ok(Value::array(result))
}

pub fn replace(input: &Value, args: &[Value]) -> FilterResult {
    check_args_len(args, 1, 1)?;

    let input = input.to_str();

    let search = args[0].to_str();
    let replace = args.get(1).map(Value::to_str).unwrap_or_else(|| "".into());

    Ok(Value::scalar(
        input.replace(search.as_ref(), replace.as_ref()),
    ))
}

pub fn replace_first(input: &Value, args: &[Value]) -> FilterResult {
    check_args_len(args, 1, 1)?;

    let input = input.to_str();

    let search = args[0].to_str();
    let replace = args.get(1).map(Value::to_str).unwrap_or_else(|| "".into());

    {
        let tokens: Vec<&str> = input.splitn(2, search.as_ref()).collect();
        if tokens.len() == 2 {
            let result = [tokens[0], replace.as_ref(), tokens[1]].join("");
            return Ok(Value::scalar(result));
        }
    }
    Ok(Value::scalar(input.into_owned()))
}

pub fn remove(input: &Value, args: &[Value]) -> FilterResult {
    check_args_len(args, 1, 0)?;

    let input = input.to_str();

    let string = args[0].to_str();

    Ok(Value::scalar(input.replace(string.as_ref(), "")))
}

pub fn remove_first(input: &Value, args: &[Value]) -> FilterResult {
    check_args_len(args, 1, 0)?;

    let input = input.to_str();

    let string = args[0].to_str();

    Ok(Value::scalar(
        input.splitn(2, string.as_ref()).collect::<String>(),
    ))
}

pub fn append(input: &Value, args: &[Value]) -> FilterResult {
    check_args_len(args, 1, 0)?;

    let mut input = input.to_str().into_owned();

    let string = args[0].to_str();

    input.push_str(string.as_ref());

    Ok(Value::scalar(input))
}

pub fn concat(input: &Value, args: &[Value]) -> FilterResult {
    check_args_len(args, 1, 0)?;

    let input = input
        .as_array()
        .ok_or_else(|| invalid_input("Array expected"))?;
    let input = input.iter().cloned();

    let array = args[0]
        .as_array()
        .ok_or_else(|| invalid_argument(0, "Array expected"))?;
    let array = array.iter().cloned();

    let result = input.chain(array);
    let result: Vec<_> = result.collect();
    Ok(Value::array(result))
}

pub fn prepend(input: &Value, args: &[Value]) -> FilterResult {
    check_args_len(args, 1, 0)?;

    let input = input.to_str();

    let mut string = args[0].to_str().into_owned();

    string.push_str(input.as_ref());

    Ok(Value::scalar(string))
}

pub fn first(input: &Value, args: &[Value]) -> FilterResult {
    check_args_len(args, 0, 0)?;

    match *input {
        Value::Scalar(ref x) => {
            let c = x
                .to_str()
                .chars()
                .next()
                .map(|c| c.to_string())
                .unwrap_or_else(|| "".to_owned());
            Ok(Value::scalar(c))
        }
        Value::Array(ref x) => Ok(x.first().cloned().unwrap_or_else(|| Value::scalar(""))),
        _ => Err(invalid_input("String or Array expected")),
    }
}

pub fn last(input: &Value, args: &[Value]) -> FilterResult {
    check_args_len(args, 0, 0)?;

    match *input {
        Value::Scalar(ref x) => {
            let c = x
                .to_str()
                .chars()
                .last()
                .map(|c| c.to_string())
                .unwrap_or_else(|| "".to_owned());
            Ok(Value::scalar(c))
        }
        Value::Array(ref x) => Ok(x.last().cloned().unwrap_or_else(|| Value::scalar(""))),
        _ => Err(invalid_input("String or Array expected")),
    }
}

pub fn round(input: &Value, args: &[Value]) -> FilterResult {
    check_args_len(args, 0, 1)?;

    let n = args
        .get(0)
        .unwrap_or(&Value::scalar(0i32))
        .as_scalar()
        .and_then(Scalar::to_integer)
        .ok_or_else(|| invalid_argument(0, "Whole number expected"))?;

    let input = input
        .as_scalar()
        .and_then(Scalar::to_float)
        .ok_or_else(|| invalid_input("Number expected"))?;

    if n == 0 {
        Ok(Value::scalar(input.round() as i32))
    } else if n < 0 {
        Err(invalid_argument(0, "Positive number expected"))
    } else {
        let multiplier = 10.0_f64.powi(n);
        Ok(Value::scalar((input * multiplier).round() / multiplier))
    }
}

pub fn ceil(input: &Value, args: &[Value]) -> FilterResult {
    check_args_len(args, 0, 0)?;

    let n = input
        .as_scalar()
        .and_then(Scalar::to_float)
        .ok_or_else(|| invalid_input("Number expected"))?;
    Ok(Value::scalar(n.ceil() as i32))
}

pub fn floor(input: &Value, args: &[Value]) -> FilterResult {
    check_args_len(args, 0, 0)?;

    let n = input
        .as_scalar()
        .and_then(Scalar::to_float)
        .ok_or_else(|| invalid_input("Number expected"))?;
    Ok(Value::scalar(n.floor() as i32))
}

pub fn default(input: &Value, args: &[Value]) -> FilterResult {
    check_args_len(args, 1, 0)?;

    if input.is_default() {
        Ok(args[0].clone())
    } else {
        Ok(input.clone())
    }
}

// shopify

#[cfg(feature = "extra-filters")]
pub fn pluralize(input: &Value, args: &[Value]) -> FilterResult {
    check_args_len(args, 2, 0)?;

    let n = input
        .as_scalar()
        .and_then(Scalar::to_integer)
        .ok_or_else(|| invalid_input("Whole number expected"))?;
    if (n as isize) == 1 {
        Ok(args[0].clone())
    } else {
        Ok(args[1].clone())
    }
}

#[cfg(test)]
mod tests {
>>>>>>> c6a920ba

//     let array = input
//         .as_array()
//         .ok_or_else(|| invalid_input("Array expected"))?;

//     let property = args[0].to_str();
//     let property = Scalar::new(property.into_owned());

//     let result: Vec<_> = array
//         .iter()
//         .filter_map(|v| v.get(&property).cloned())
//         .collect();
//     Ok(Value::array(result))
// }

// /// Remove nulls from an iterable.  For hashes, you can specify which property you
// /// want to filter out if it maps to Null.
// pub fn compact(input: &Value, args: &[Value]) -> FilterResult {
//     check_args_len(args, 0, 1)?;

//     let array = input
//         .as_array()
//         .ok_or_else(|| invalid_input("Array expected"))?;

//     // TODO optional property parameter

//     let result: Vec<_> = array.iter().filter(|v| !v.is_nil()).cloned().collect();

//     Ok(Value::array(result))
// }

// pub fn replace(input: &Value, args: &[Value]) -> FilterResult {
//     check_args_len(args, 1, 1)?;

//     let input = input.to_str();

//     let search = args[0].to_str();
//     let replace = args.get(1).map(Value::to_str).unwrap_or_else(|| "".into());

//     Ok(Value::scalar(
//         input.replace(search.as_ref(), replace.as_ref()),
//     ))
// }

// pub fn replace_first(input: &Value, args: &[Value]) -> FilterResult {
//     check_args_len(args, 1, 1)?;

//     let input = input.to_str();

//     let search = args[0].to_str();
//     let replace = args.get(1).map(Value::to_str).unwrap_or_else(|| "".into());

//     {
//         let tokens: Vec<&str> = input.splitn(2, search.as_ref()).collect();
//         if tokens.len() == 2 {
//             let result = [tokens[0], replace.as_ref(), tokens[1]].join("");
//             return Ok(Value::scalar(result));
//         }
//     }
//     Ok(Value::scalar(input.into_owned()))
// }

// pub fn remove(input: &Value, args: &[Value]) -> FilterResult {
//     check_args_len(args, 1, 0)?;

//     let input = input.to_str();

//     let string = args[0].to_str();

//     Ok(Value::scalar(input.replace(string.as_ref(), "")))
// }

// pub fn remove_first(input: &Value, args: &[Value]) -> FilterResult {
//     check_args_len(args, 1, 0)?;

//     let input = input.to_str();

//     let string = args[0].to_str();

//     Ok(Value::scalar(
//         input.splitn(2, string.as_ref()).collect::<String>(),
//     ))
// }

// pub fn append(input: &Value, args: &[Value]) -> FilterResult {
//     check_args_len(args, 1, 0)?;

//     let mut input = input.to_string();

//     let string = args[0].to_str();

//     input.push_str(string.as_ref());

//     Ok(Value::scalar(input))
// }

// pub fn concat(input: &Value, args: &[Value]) -> FilterResult {
//     check_args_len(args, 1, 0)?;

//     let input = input
//         .as_array()
//         .ok_or_else(|| invalid_input("Array expected"))?;
//     let input = input.iter().cloned();

//     let array = args[0]
//         .as_array()
//         .ok_or_else(|| invalid_argument(0, "Array expected"))?;
//     let array = array.iter().cloned();

//     let result = input.chain(array);
//     let result: Vec<_> = result.collect();
//     Ok(Value::array(result))
// }

// pub fn prepend(input: &Value, args: &[Value]) -> FilterResult {
//     check_args_len(args, 1, 0)?;

//     let input = input.to_str();

//     let mut string = args[0].to_string();

//     string.push_str(input.as_ref());

//     Ok(Value::scalar(string))
// }

// pub fn first(input: &Value, args: &[Value]) -> FilterResult {
//     check_args_len(args, 0, 0)?;

//     match *input {
//         Value::Scalar(ref x) => {
//             let c = x
//                 .to_str()
//                 .chars()
//                 .next()
//                 .map(|c| c.to_string())
//                 .unwrap_or_else(|| "".to_owned());
//             Ok(Value::scalar(c))
//         }
//         Value::Array(ref x) => Ok(x.first().cloned().unwrap_or_else(|| Value::scalar(""))),
//         _ => Err(invalid_input("String or Array expected")),
//     }
// }

// pub fn last(input: &Value, args: &[Value]) -> FilterResult {
//     check_args_len(args, 0, 0)?;

//     match *input {
//         Value::Scalar(ref x) => {
//             let c = x
//                 .to_str()
//                 .chars()
//                 .last()
//                 .map(|c| c.to_string())
//                 .unwrap_or_else(|| "".to_owned());
//             Ok(Value::scalar(c))
//         }
//         Value::Array(ref x) => Ok(x.last().cloned().unwrap_or_else(|| Value::scalar(""))),
//         _ => Err(invalid_input("String or Array expected")),
//     }
// }

// pub fn round(input: &Value, args: &[Value]) -> FilterResult {
//     check_args_len(args, 0, 1)?;

//     let n = args
//         .get(0)
//         .unwrap_or(&Value::scalar(0i32))
//         .as_scalar()
//         .and_then(Scalar::to_integer)
//         .ok_or_else(|| invalid_argument(0, "Whole number expected"))?;

//     let input = input
//         .as_scalar()
//         .and_then(Scalar::to_float)
//         .ok_or_else(|| invalid_input("Number expected"))?;

//     if n == 0 {
//         Ok(Value::scalar(input.round() as i32))
//     } else if n < 0 {
//         Err(invalid_argument(0, "Positive number expected"))
//     } else {
//         let multiplier = 10.0_f64.powi(n);
//         Ok(Value::scalar((input * multiplier).round() / multiplier))
//     }
// }

// pub fn ceil(input: &Value, args: &[Value]) -> FilterResult {
//     check_args_len(args, 0, 0)?;

//     let n = input
//         .as_scalar()
//         .and_then(Scalar::to_float)
//         .ok_or_else(|| invalid_input("Number expected"))?;
//     Ok(Value::scalar(n.ceil() as i32))
// }

// pub fn floor(input: &Value, args: &[Value]) -> FilterResult {
//     check_args_len(args, 0, 0)?;

//     let n = input
//         .as_scalar()
//         .and_then(Scalar::to_float)
//         .ok_or_else(|| invalid_input("Number expected"))?;
//     Ok(Value::scalar(n.floor() as i32))
// }

// pub fn default(input: &Value, args: &[Value]) -> FilterResult {
//     check_args_len(args, 1, 0)?;

//     if input.is_default() {
//         Ok(args[0].clone())
//     } else {
//         Ok(input.clone())
//     }
// }

// // shopify

// #[cfg(feature = "extra-filters")]
// pub fn pluralize(input: &Value, args: &[Value]) -> FilterResult {
//     check_args_len(args, 2, 0)?;

//     let n = input
//         .as_scalar()
//         .and_then(Scalar::to_integer)
//         .ok_or_else(|| invalid_input("Whole number expected"))?;
//     if (n as isize) == 1 {
//         Ok(args[0].clone())
//     } else {
//         Ok(args[1].clone())
//     }
// }

// #[cfg(test)]
// mod tests {

//     use super::*;
//     use value::Object;

//     macro_rules! unit {
//         ($a:ident, $b:expr) => {{
//             unit!($a, $b, &[])
//         }};
//         ($a:ident, $b:expr, $c:expr) => {{
//             $a(&$b, $c).unwrap()
//         }};
//     }

//     macro_rules! failed {
//         ($a:ident, $b:expr) => {{
//             failed!($a, $b, &[])
//         }};
//         ($a:ident, $b:expr, $c:expr) => {{
//             $a(&$b, $c).unwrap_err()
//         }};
//     }

//     macro_rules! tos {
//         ($a:expr) => {{
//             Value::scalar($a.to_owned())
//         }};
//     }

//     #[test]
//     fn unit_append() {
//         assert_eq!(unit!(append, tos!("sam"), &[tos!("son")]), tos!("samson"));
//     }

//     #[test]
//     fn unit_concat_nothing() {
//         let input = Value::Array(vec![Value::scalar(1f64), Value::scalar(2f64)]);
//         let args = &[Value::Array(vec![])];
//         let result = Value::Array(vec![Value::scalar(1f64), Value::scalar(2f64)]);
//         assert_eq!(unit!(concat, input, args), result);
//     }

//     #[test]
//     fn unit_concat_something() {
//         let input = Value::Array(vec![Value::scalar(1f64), Value::scalar(2f64)]);
//         let args = &[Value::Array(vec![Value::scalar(3f64), Value::scalar(4f64)])];
//         let result = Value::Array(vec![
//             Value::scalar(1f64),
//             Value::scalar(2f64),
//             Value::scalar(3f64),
//             Value::scalar(4f64),
//         ]);
//         assert_eq!(unit!(concat, input, args), result);
//     }

//     #[test]
//     fn unit_concat_mixed() {
//         let input = Value::Array(vec![Value::scalar(1f64), Value::scalar(2f64)]);
//         let args = &[Value::Array(vec![Value::scalar(3f64), Value::scalar("a")])];
//         let result = Value::Array(vec![
//             Value::scalar(1f64),
//             Value::scalar(2f64),
//             Value::scalar(3f64),
//             Value::scalar("a"),
//         ]);
//         assert_eq!(unit!(concat, input, args), result);
//     }

//     #[test]
//     fn unit_concat_wrong_type() {
//         let input = Value::Array(vec![Value::scalar(1f64), Value::scalar(2f64)]);
//         let args = &[Value::scalar(1f64)];
//         failed!(concat, input, args);
//     }

//     #[test]
//     fn unit_concat_no_args() {
//         let input = Value::Array(vec![Value::scalar(1f64), Value::scalar(2f64)]);
//         let args = &[];
//         failed!(concat, input, args);
//     }

//     #[test]
//     fn unit_concat_extra_args() {
//         let input = Value::Array(vec![Value::scalar(1f64), Value::scalar(2f64)]);
//         let args = &[
//             Value::Array(vec![Value::scalar(3f64), Value::scalar("a")]),
//             Value::scalar(2f64),
//         ];
//         failed!(concat, input, args);
//     }

//     #[test]
//     fn unit_capitalize() {
//         assert_eq!(unit!(capitalize, tos!("abc")), tos!("Abc"));
//         assert_eq!(
//             unit!(capitalize, tos!("hello world 21")),
//             tos!("Hello world 21")
//         );

//         // sure that Umlauts work
//         assert_eq!(
//             unit!(capitalize, tos!("über ètat, y̆es?")),
//             tos!("Über ètat, y̆es?")
//         );

//         // Weird UTF-8 White space is kept – this is a no-break whitespace!
//         assert_eq!(
//             unit!(capitalize, tos!("hello world​")),
//             tos!("Hello world​")
//         );

//         // The uppercase version of some character are more than one character long
//         assert_eq!(unit!(capitalize, tos!("ßß")), tos!("SSß"));
//     }

//     #[test]
//     fn unit_ceil() {
//         assert_eq!(unit!(ceil, Value::scalar(1.1f64), &[]), Value::scalar(2f64));
//         assert_eq!(unit!(ceil, Value::scalar(1f64), &[]), Value::scalar(1f64));
//         assert!(ceil(&Value::scalar(true), &[]).is_err());
//     }

//     #[test]
//     fn unit_downcase() {
//         assert_eq!(unit!(downcase, tos!("Abc")), tos!("abc"));
//         assert_eq!(
//             unit!(downcase, tos!("Hello World 21")),
//             tos!("hello world 21")
//         );
//     }

//     #[test]
//     fn unit_first() {
//         assert_eq!(
//             unit!(
//                 first,
//                 Value::Array(vec![
//                     Value::scalar(0f64),
//                     Value::scalar(1f64),
//                     Value::scalar(2f64),
//                     Value::scalar(3f64),
//                     Value::scalar(4f64),
//                 ])
//             ),
//             Value::scalar(0f64)
//         );
//         assert_eq!(
//             unit!(first, Value::Array(vec![tos!("test"), tos!("two")])),
//             tos!("test")
//         );
//         assert_eq!(unit!(first, Value::Array(vec![])), tos!(""));
//     }

//     #[test]
//     fn unit_floor() {
//         assert_eq!(
//             unit!(floor, Value::scalar(1.1f64), &[]),
//             Value::scalar(1f64)
//         );
//         assert_eq!(unit!(floor, Value::scalar(1f64), &[]), Value::scalar(1f64));
//         assert!(floor(&Value::scalar(true), &[]).is_err());
//     }

//     #[test]
//     fn unit_join() {
//         let input = Value::Array(vec![tos!("a"), tos!("b"), tos!("c")]);
//         let args = &[tos!(",")];
//         let result = join(&input, args);
//         assert_eq!(result.unwrap(), tos!("a,b,c"));
//     }

//     #[test]
//     fn unit_join_bad_input() {
//         let input = tos!("a");
//         let args = &[tos!(",")];
//         let result = join(&input, args);
//         assert!(result.is_err());
//     }

//     #[test]
//     fn unit_join_bad_join_string() {
//         let input = Value::Array(vec![tos!("a"), tos!("b"), tos!("c")]);
//         let args = &[Value::scalar(1f64)];
//         let result = join(&input, args);
//         assert_eq!(result.unwrap(), tos!("a1b1c"));
//     }

//     #[test]
//     fn unit_join_no_args() {
//         let input = Value::Array(vec![tos!("a"), tos!("b"), tos!("c")]);
//         let args = &[];
//         let result = join(&input, args);
//         assert_eq!(result.unwrap(), tos!("a b c"));
//     }

//     #[test]
//     fn unit_join_non_string_element() {
//         let input = Value::Array(vec![tos!("a"), Value::scalar(1f64), tos!("c")]);
//         let args = &[tos!(",")];
//         let result = join(&input, args);
//         assert_eq!(result.unwrap(), tos!("a,1,c"));
//     }

//     #[test]
//     fn unit_sort() {
//         let input = &Value::Array(vec![tos!("Z"), tos!("b"), tos!("c"), tos!("a")]);
//         let args = &[];
//         let desired_result = Value::Array(vec![tos!("Z"), tos!("a"), tos!("b"), tos!("c")]);
//         assert_eq!(unit!(sort, input, args), desired_result);
//     }

//     #[test]
//     fn unit_sort_natural() {
//         let input = &Value::Array(vec![tos!("Z"), tos!("b"), tos!("c"), tos!("a")]);
//         let args = &[];
//         let desired_result = Value::Array(vec![tos!("a"), tos!("b"), tos!("c"), tos!("Z")]);
//         assert_eq!(unit!(sort_natural, input, args), desired_result);
//     }

//     #[test]
//     fn unit_last() {
//         assert_eq!(
//             unit!(
//                 last,
//                 Value::Array(vec![
//                     Value::scalar(0f64),
//                     Value::scalar(1f64),
//                     Value::scalar(2f64),
//                     Value::scalar(3f64),
//                     Value::scalar(4f64),
//                 ])
//             ),
//             Value::scalar(4f64)
//         );
//         assert_eq!(
//             unit!(last, Value::Array(vec![tos!("test"), tos!("last")])),
//             tos!("last")
//         );
//         assert_eq!(unit!(last, Value::Array(vec![])), tos!(""));
//     }

//     #[test]
//     fn unit_lstrip() {
//         let input = &tos!(" 	 \n \r test");
//         let args = &[];
//         let desired_result = tos!("test");
//         assert_eq!(unit!(lstrip, input, args), desired_result);
//     }

//     #[test]
//     fn unit_lstrip_non_string() {
//         let input = &Value::scalar(0f64);
//         let args = &[];
//         let desired_result = tos!("0");
//         assert_eq!(unit!(lstrip, input, args), desired_result);
//     }

//     #[test]
//     fn unit_lstrip_one_argument() {
//         let input = &tos!(" 	 \n \r test");
//         let args = &[Value::scalar(0f64)];
//         failed!(lstrip, input, args);
//     }

//     #[test]
//     fn unit_lstrip_shopify_liquid() {
//         // One test from https://shopify.github.io/liquid/filters/lstrip/
//         let input = &tos!("          So much room for activities!          ");
//         let args = &[];
//         let desired_result = tos!("So much room for activities!          ");
//         assert_eq!(unit!(lstrip, input, args), desired_result);
//     }

//     #[test]
//     fn unit_lstrip_trailing_sequence() {
//         let input = &tos!(" 	 \n \r test 	 \n \r ");
//         let args = &[];
//         let desired_result = tos!("test 	 \n \r ");
//         assert_eq!(unit!(lstrip, input, args), desired_result);
//     }

//     #[test]
//     fn unit_lstrip_trailing_sequence_only() {
//         let input = &tos!("test 	 \n \r ");
//         let args = &[];
//         let desired_result = tos!("test 	 \n \r ");
//         assert_eq!(unit!(lstrip, input, args), desired_result);
//     }

//     #[test]
//     #[cfg(feature = "extra-filters")]
//     fn unit_pluralize() {
//         assert_eq!(
//             unit!(pluralize, Value::scalar(1i32), &[tos!("one"), tos!("many")]),
//             tos!("one")
//         );

//         assert_eq!(
//             unit!(pluralize, Value::scalar(2i32), &[tos!("one"), tos!("many")]),
//             tos!("many")
//         );
//     }

//     #[test]
//     fn unit_prepend() {
//         assert_eq!(
//             unit!(prepend, tos!("barbar"), &[tos!("foo")]),
//             tos!("foobarbar")
//         );
//     }

//     #[test]
//     fn unit_remove() {
//         assert_eq!(unit!(remove, tos!("barbar"), &[tos!("bar")]), tos!(""));
//         assert_eq!(unit!(remove, tos!("barbar"), &[tos!("")]), tos!("barbar"));
//         assert_eq!(unit!(remove, tos!("barbar"), &[tos!("barbar")]), tos!(""));
//         assert_eq!(unit!(remove, tos!("barbar"), &[tos!("a")]), tos!("brbr"));
//     }

//     #[test]
//     fn unit_remove_first() {
//         assert_eq!(
//             unit!(remove_first, tos!("barbar"), &[tos!("bar")]),
//             tos!("bar")
//         );
//         assert_eq!(
//             unit!(remove_first, tos!("barbar"), &[tos!("")]),
//             tos!("barbar")
//         );
//         assert_eq!(
//             unit!(remove_first, tos!("barbar"), &[tos!("barbar")]),
//             tos!("")
//         );
//         assert_eq!(
//             unit!(remove_first, tos!("barbar"), &[tos!("a")]),
//             tos!("brbar")
//         );
//     }

//     #[test]
//     fn unit_replace() {
//         assert_eq!(
//             unit!(replace, tos!("barbar"), &[tos!("bar"), tos!("foo")]),
//             tos!("foofoo")
//         );
//     }

//     #[test]
//     fn unit_replace_first() {
//         assert_eq!(
//             unit!(replace_first, tos!("barbar"), &[tos!("bar"), tos!("foo")]),
//             tos!("foobar")
//         );
//         assert_eq!(
//             unit!(replace_first, tos!("barxoxo"), &[tos!("xo"), tos!("foo")]),
//             tos!("barfooxo")
//         );
//         assert_eq!(
//             unit!(replace_first, tos!(""), &[tos!("bar"), tos!("foo")]),
//             tos!("")
//         );
//     }

//     #[test]
//     fn unit_reverse_apples_oranges_peaches_plums() {
//         // First example from https://shopify.github.io/liquid/filters/reverse/
//         let input = &Value::Array(vec![
//             tos!("apples"),
//             tos!("oranges"),
//             tos!("peaches"),
//             tos!("plums"),
//         ]);
//         let args = &[];
//         let desired_result = Value::Array(vec![
//             tos!("plums"),
//             tos!("peaches"),
//             tos!("oranges"),
//             tos!("apples"),
//         ]);
//         assert_eq!(unit!(reverse, input, args), desired_result);
//     }

//     #[test]
//     fn unit_reverse_array() {
//         let input = &Value::Array(vec![
//             Value::scalar(3f64),
//             Value::scalar(1f64),
//             Value::scalar(2f64),
//         ]);
//         let args = &[];
//         let desired_result = Value::Array(vec![
//             Value::scalar(2f64),
//             Value::scalar(1f64),
//             Value::scalar(3f64),
//         ]);
//         assert_eq!(unit!(reverse, input, args), desired_result);
//     }

//     #[test]
//     fn unit_reverse_array_extra_args() {
//         let input = &Value::Array(vec![
//             Value::scalar(3f64),
//             Value::scalar(1f64),
//             Value::scalar(2f64),
//         ]);
//         let args = &[Value::scalar(0f64)];
//         failed!(reverse, input, args);
//     }

//     #[test]
//     fn unit_reverse_ground_control_major_tom() {
//         // Second example from https://shopify.github.io/liquid/filters/reverse/
//         let input = &Value::Array(vec![
//             tos!("G"),
//             tos!("r"),
//             tos!("o"),
//             tos!("u"),
//             tos!("n"),
//             tos!("d"),
//             tos!(" "),
//             tos!("c"),
//             tos!("o"),
//             tos!("n"),
//             tos!("t"),
//             tos!("r"),
//             tos!("o"),
//             tos!("l"),
//             tos!(" "),
//             tos!("t"),
//             tos!("o"),
//             tos!(" "),
//             tos!("M"),
//             tos!("a"),
//             tos!("j"),
//             tos!("o"),
//             tos!("r"),
//             tos!(" "),
//             tos!("T"),
//             tos!("o"),
//             tos!("m"),
//             tos!("."),
//         ]);
//         let args = &[];
//         let desired_result = Value::Array(vec![
//             tos!("."),
//             tos!("m"),
//             tos!("o"),
//             tos!("T"),
//             tos!(" "),
//             tos!("r"),
//             tos!("o"),
//             tos!("j"),
//             tos!("a"),
//             tos!("M"),
//             tos!(" "),
//             tos!("o"),
//             tos!("t"),
//             tos!(" "),
//             tos!("l"),
//             tos!("o"),
//             tos!("r"),
//             tos!("t"),
//             tos!("n"),
//             tos!("o"),
//             tos!("c"),
//             tos!(" "),
//             tos!("d"),
//             tos!("n"),
//             tos!("u"),
//             tos!("o"),
//             tos!("r"),
//             tos!("G"),
//         ]);
//         assert_eq!(unit!(reverse, input, args), desired_result);
//     }

//     #[test]
//     fn unit_reverse_string() {
//         let input = &tos!("abc");
//         let args = &[];
//         failed!(reverse, input, args);
//     }

//     #[test]
//     fn unit_rstrip() {
//         let input = &tos!("test 	 \n \r ");
//         let args = &[];
//         let desired_result = tos!("test");
//         assert_eq!(unit!(rstrip, input, args), desired_result);
//     }

//     #[test]
//     fn unit_rstrip_leading_sequence() {
//         let input = &tos!(" 	 \n \r test 	 \n \r ");
//         let args = &[];
//         let desired_result = tos!(" 	 \n \r test");
//         assert_eq!(unit!(rstrip, input, args), desired_result);
//     }

//     #[test]
//     fn unit_rstrip_leading_sequence_only() {
//         let input = &tos!(" 	 \n \r test");
//         let args = &[];
//         let desired_result = tos!(" 	 \n \r test");
//         assert_eq!(unit!(rstrip, input, args), desired_result);
//     }

//     #[test]
//     fn unit_rstrip_non_string() {
//         let input = &Value::scalar(0f64);
//         let args = &[];
//         let desired_result = tos!("0");
//         assert_eq!(unit!(rstrip, input, args), desired_result);
//     }

//     #[test]
//     fn unit_rstrip_one_argument() {
//         let input = &tos!(" 	 \n \r test");
//         let args = &[Value::scalar(0f64)];
//         failed!(rstrip, input, args);
//     }

//     #[test]
//     fn unit_rstrip_shopify_liquid() {
//         // One test from https://shopify.github.io/liquid/filters/rstrip/
//         let input = &tos!("          So much room for activities!          ");
//         let args = &[];
//         let desired_result = tos!("          So much room for activities!");
//         assert_eq!(unit!(rstrip, input, args), desired_result);
//     }

//     #[test]
//     fn unit_round() {
//         assert_eq!(
//             unit!(round, Value::scalar(1.1f64), &[]),
//             Value::scalar(1i32)
//         );
//         assert_eq!(
//             unit!(round, Value::scalar(1.5f64), &[]),
//             Value::scalar(2i32)
//         );
//         assert_eq!(unit!(round, Value::scalar(2f64), &[]), Value::scalar(2i32));
//         assert!(round(&Value::scalar(true), &[]).is_err());
//     }

//     #[test]
//     fn unit_round_precision() {
//         assert_eq!(
//             unit!(round, Value::scalar(1.1f64), &[Value::scalar(0i32)]),
//             Value::scalar(1f64)
//         );
//         assert_eq!(
//             unit!(round, Value::scalar(1.5f64), &[Value::scalar(1i32)]),
//             Value::scalar(1.5f64)
//         );
//         assert_eq!(
//             unit!(round, Value::scalar(3.14159f64), &[Value::scalar(3i32)]),
//             Value::scalar(3.142f64)
//         );
//     }

//     #[test]
//     fn unit_size() {
//         assert_eq!(unit!(size, tos!("abc")), Value::scalar(3f64));
//         assert_eq!(
//             unit!(size, tos!("this has 22 characters")),
//             Value::scalar(22f64)
//         );
//         assert_eq!(
//             unit!(
//                 size,
//                 Value::Array(vec![
//                     Value::scalar(0f64),
//                     Value::scalar(1f64),
//                     Value::scalar(2f64),
//                     Value::scalar(3f64),
//                     Value::scalar(4f64),
//                 ])
//             ),
//             Value::scalar(5f64)
//         );
//     }

//     #[test]
//     fn unit_split() {
//         assert_eq!(
//             unit!(split, tos!("a, b, c"), &[tos!(", ")]),
//             Value::Array(vec![tos!("a"), tos!("b"), tos!("c")])
//         );
//         assert_eq!(
//             unit!(split, tos!("a~b"), &[tos!("~")]),
//             Value::Array(vec![tos!("a"), tos!("b")])
//         );
//     }

//     #[test]
//     fn unit_split_bad_split_string() {
//         let input = tos!("a,b,c");
//         let args = &[Value::scalar(1f64)];
//         let desired_result = Value::Array(vec![tos!("a,b,c")]);
//         assert_eq!(unit!(split, input, args), desired_result);
//     }

//     #[test]
//     fn unit_split_no_args() {
//         let input = tos!("a,b,c");
//         let args = &[];
//         let result = split(&input, args);
//         assert!(result.is_err());
//     }

//     #[test]
//     fn unit_strip() {
//         let input = &tos!(" 	 \n \r test 	 \n \r ");
//         let args = &[];
//         let desired_result = tos!("test");
//         assert_eq!(unit!(strip, input, args), desired_result);
//     }

//     #[test]
//     fn unit_strip_leading_sequence_only() {
//         let input = &tos!(" 	 \n \r test");
//         let args = &[];
//         let desired_result = tos!("test");
//         assert_eq!(unit!(strip, input, args), desired_result);
//     }

//     #[test]
//     fn unit_strip_non_string() {
//         let input = &Value::scalar(0f64);
//         let args = &[];
//         let desired_result = tos!("0");
//         assert_eq!(unit!(strip, input, args), desired_result);
//     }

//     #[test]
//     fn unit_strip_one_argument() {
//         let input = &tos!(" 	 \n \r test 	 \n \r ");
//         let args = &[Value::scalar(0f64)];
//         failed!(strip, input, args);
//     }

//     #[test]
//     fn unit_strip_shopify_liquid() {
//         // One test from https://shopify.github.io/liquid/filters/strip/
//         let input = &tos!("          So much room for activities!          ");
//         let args = &[];
//         let desired_result = tos!("So much room for activities!");
//         assert_eq!(unit!(strip, input, args), desired_result);
//     }

//     #[test]
//     fn unit_strip_trailing_sequence_only() {
//         let input = &tos!("test 	 \n \r ");
//         let args = &[];
//         let desired_result = tos!("test");
//         assert_eq!(unit!(strip, input, args), desired_result);
//     }

//     #[test]
//     fn unit_strip_newlines() {
//         let input = &tos!("a\nb\n");
//         let args = &[];
//         let desired_result = tos!("ab");
//         assert_eq!(unit!(strip_newlines, input, args), desired_result);
//     }

//     #[test]
//     fn unit_strip_newlines_between_only() {
//         let input = &tos!("a\nb");
//         let args = &[];
//         let desired_result = tos!("ab");
//         assert_eq!(unit!(strip_newlines, input, args), desired_result);
//     }

//     #[test]
//     fn unit_strip_newlines_leading_only() {
//         let input = &tos!("\nab");
//         let args = &[];
//         let desired_result = tos!("ab");
//         assert_eq!(unit!(strip_newlines, input, args), desired_result);
//     }

//     #[test]
//     fn unit_strip_newlines_non_string() {
//         let input = &Value::scalar(0f64);
//         let args = &[];
//         let desired_result = tos!("0");
//         assert_eq!(unit!(strip_newlines, input, args), desired_result);
//     }

//     #[test]
//     fn unit_strip_newlines_one_argument() {
//         let input = &tos!("ab\n");
//         let args = &[Value::scalar(0f64)];
//         failed!(strip_newlines, input, args);
//     }

//     #[test]
//     fn unit_strip_newlines_shopify_liquid() {
//         // Test from https://shopify.github.io/liquid/filters/strip_newlines/
//         let input = &tos!("\nHello\nthere\n");
//         let args = &[];
//         let desired_result = tos!("Hellothere");
//         assert_eq!(unit!(strip_newlines, input, args), desired_result);
//     }

//     #[test]
//     fn unit_strip_newlines_trailing_only() {
//         let input = &tos!("ab\n");
//         let args = &[];
//         let desired_result = tos!("ab");
//         assert_eq!(unit!(strip_newlines, input, args), desired_result);
//     }

//     #[test]
//     fn unit_truncate() {
//         let input = &tos!("I often quote myself.  It adds spice to my conversation.");
//         let args = &[Value::scalar(17i32)];
//         let desired_result = tos!("I often quote ...");
//         assert_eq!(unit!(truncate, input, args), desired_result);
//     }

//     #[test]
//     fn unit_truncate_negative_length() {
//         let input = &tos!("I often quote myself.  It adds spice to my conversation.");
//         let args = &[Value::scalar(-17i32)];
//         let desired_result = tos!("I often quote myself.  It adds spice to my conversation.");
//         assert_eq!(unit!(truncate, input, args), desired_result);
//     }

//     #[test]
//     fn unit_truncate_non_string() {
//         let input = &Value::scalar(10000000f64);
//         let args = &[Value::scalar(5i32)];
//         let desired_result = tos!("10...");
//         assert_eq!(unit!(truncate, input, args), desired_result);
//     }

//     #[test]
//     fn unit_truncate_shopify_liquid() {
//         // Tests from https://shopify.github.io/liquid/filters/truncate/
//         let input = &tos!("Ground control to Major Tom.");
//         let args = &[Value::scalar(20i32)];
//         let desired_result = tos!("Ground control to...");
//         assert_eq!(unit!(truncate, input, args), desired_result);

//         let args = &[Value::scalar(25i32), tos!(", and so on")];
//         let desired_result = tos!("Ground control, and so on");
//         assert_eq!(unit!(truncate, input, args), desired_result);

//         let args = &[Value::scalar(20i32), tos!("")];
//         let desired_result = tos!("Ground control to Ma");
//         assert_eq!(unit!(truncate, input, args), desired_result);
//     }

//     #[test]
//     fn unit_truncate_three_arguments() {
//         let input = &tos!("I often quote myself.  It adds spice to my conversation.");
//         let args = &[Value::scalar(17i32), tos!("..."), Value::scalar(0i32)];
//         failed!(truncate, input, args);
//     }

//     #[test]
//     fn unit_truncate_unicode_codepoints_examples() {
//         // The examples below came from the unicode_segmentation documentation.
//         //
//         // https://unicode-rs.github.io/unicode-segmentation/unicode_segmentation/ ...
//         //               ...  trait.UnicodeSegmentation.html#tymethod.graphemes
//         //
//         // Note that the accents applied to each letter are treated as part of the single grapheme
//         // cluster for the applicable letter.
//         let input = &tos!("Here is an a\u{310}, e\u{301}, and o\u{308}\u{332}.");
//         let args = &[Value::scalar(20i32)];
//         let desired_result = tos!("Here is an a\u{310}, e\u{301}, ...");
//         assert_eq!(unit!(truncate, input, args), desired_result);

//         // Note that the 🇷🇺🇸🇹 is treated as a single grapheme cluster.
//         let input = &tos!("Here is a RUST: 🇷🇺🇸🇹.");
//         let args = &[Value::scalar(20i32)];
//         let desired_result = tos!("Here is a RUST: 🇷🇺...");
//         assert_eq!(unit!(truncate, input, args), desired_result);
//     }

//     #[test]
//     fn unit_truncate_zero_arguments() {
//         let input = &tos!("I often quote myself.  It adds spice to my conversation.");
//         let args = &[];
//         let desired_result = tos!("I often quote myself.  It adds spice to my conv...");
//         assert_eq!(unit!(truncate, input, args), desired_result);
//     }

//     #[test]
//     fn unit_truncatewords_negative_length() {
//         assert_eq!(
//             unit!(
//                 truncatewords,
//                 tos!("one two three"),
//                 &[Value::scalar(-1_i32)]
//             ),
//             tos!("one two three")
//         );
//     }

//     #[test]
//     fn unit_truncatewords_zero_length() {
//         assert_eq!(
//             unit!(
//                 truncatewords,
//                 tos!("one two three"),
//                 &[Value::scalar(0_i32)]
//             ),
//             tos!("...")
//         );
//     }

//     #[test]
//     fn unit_truncatewords_no_truncation() {
//         assert_eq!(
//             unit!(
//                 truncatewords,
//                 tos!("one two three"),
//                 &[Value::scalar(4_i32)]
//             ),
//             tos!("one two three")
//         );
//     }

//     #[test]
//     fn unit_truncatewords_truncate() {
//         assert_eq!(
//             unit!(
//                 truncatewords,
//                 tos!("one two three"),
//                 &[Value::scalar(2_i32)]
//             ),
//             tos!("one two...")
//         );
//         assert_eq!(
//             unit!(
//                 truncatewords,
//                 tos!("one two three"),
//                 &[Value::scalar(2_i32), Value::scalar(1_i32)]
//             ),
//             tos!("one two1")
//         );
//     }

//     #[test]
//     fn unit_truncatewords_empty_string() {
//         assert_eq!(
//             unit!(truncatewords, tos!(""), &[Value::scalar(1_i32)]),
//             tos!("")
//         );
//     }

//     #[test]
//     fn unit_uniq() {
//         let input = &Value::Array(vec![tos!("a"), tos!("b"), tos!("a")]);
//         let args = &[];
//         let desired_result = Value::Array(vec![tos!("a"), tos!("b")]);
//         assert_eq!(unit!(uniq, input, args), desired_result);
//     }

//     #[test]
//     fn unit_uniq_non_array() {
//         let input = &Value::scalar(0f64);
//         let args = &[];
//         failed!(uniq, input, args);
//     }

//     #[test]
//     fn unit_uniq_one_argument() {
//         let input = &Value::Array(vec![tos!("a"), tos!("b"), tos!("a")]);
//         let args = &[Value::scalar(0f64)];
//         failed!(uniq, input, args);
//     }

//     #[test]
//     fn unit_uniq_shopify_liquid() {
//         // Test from https://shopify.github.io/liquid/filters/uniq/
//         let input = &Value::Array(vec![
//             tos!("ants"),
//             tos!("bugs"),
//             tos!("bees"),
//             tos!("bugs"),
//             tos!("ants"),
//         ]);
//         let args = &[];
//         let desired_result = Value::Array(vec![tos!("ants"), tos!("bugs"), tos!("bees")]);
//         assert_eq!(unit!(uniq, input, args), desired_result);
//     }

//     #[test]
//     fn unit_upcase() {
//         assert_eq!(unit!(upcase, tos!("abc")), tos!("ABC"));
//         assert_eq!(
//             unit!(upcase, tos!("Hello World 21")),
//             tos!("HELLO WORLD 21")
//         );
//     }

//     #[test]
//     fn unit_default() {
//         assert_eq!(unit!(default, tos!(""), &[tos!("bar")]), tos!("bar"));
//         assert_eq!(unit!(default, tos!("foo"), &[tos!("bar")]), tos!("foo"));
//         assert_eq!(
//             unit!(default, Value::scalar(0_f64), &[tos!("bar")]),
//             Value::scalar(0_f64)
//         );
//         assert_eq!(
//             unit!(default, Value::Array(vec![]), &[Value::scalar(1_f64)]),
//             Value::scalar(1_f64)
//         );
//         assert_eq!(
//             unit!(
//                 default,
//                 Value::Array(vec![tos!("")]),
//                 &[Value::scalar(1_f64)]
//             ),
//             Value::Array(vec![tos!("")])
//         );
//         assert_eq!(
//             unit!(
//                 default,
//                 Value::Object(Object::new()),
//                 &[Value::scalar(1_f64)]
//             ),
//             Value::scalar(1_f64)
//         );
//         assert_eq!(
//             unit!(default, Value::scalar(false), &[Value::scalar(1_f64)]),
//             Value::scalar(1_f64)
//         );
//         assert_eq!(
//             unit!(default, Value::scalar(true), &[Value::scalar(1_f64)]),
//             Value::scalar(true)
//         );
//     }
// }<|MERGE_RESOLUTION|>--- conflicted
+++ resolved
@@ -277,7 +277,6 @@
     (slice_offset as usize, slice_length as usize)
 }
 
-<<<<<<< HEAD
 // pub fn slice(input: &Value, args: &[Value]) -> FilterResult {
 //     check_args_len(args, 1, 1)?;
 
@@ -557,523 +556,6 @@
 // /// Extract `property` from the `Value::Object` elements of an array
 // pub fn map(input: &Value, args: &[Value]) -> FilterResult {
 //     check_args_len(args, 1, 0)?;
-=======
-pub fn slice(input: &Value, args: &[Value]) -> FilterResult {
-    check_args_len(args, 1, 1)?;
-
-    let offset = args[0]
-        .as_scalar()
-        .and_then(Scalar::to_integer)
-        .ok_or_else(|| invalid_argument(0, "Whole number expected"))?;
-    let offset = offset as isize;
-
-    let length = args
-        .get(1)
-        .unwrap_or(&Value::scalar(1))
-        .as_scalar()
-        .and_then(Scalar::to_integer)
-        .ok_or_else(|| invalid_argument(0, "Whole number expected"))?;
-    if length < 1 {
-        return Err(invalid_argument(1, "Positive number expected"));
-    }
-    let length = length as isize;
-
-    if let Value::Array(ref input) = *input {
-        let (offset, length) = canonicalize_slice(offset, length, input.len());
-        Ok(Value::array(
-            input
-                .iter()
-                .skip(offset as usize)
-                .take(length as usize)
-                .cloned(),
-        ))
-    } else {
-        let input = input.to_str();
-        let (offset, length) = canonicalize_slice(offset, length, input.len());
-        Ok(Value::scalar(
-            input
-                .chars()
-                .skip(offset as usize)
-                .take(length as usize)
-                .collect::<String>(),
-        ))
-    }
-}
-
-/// `truncate` shortens a string down to the number of characters passed as a parameter.
-///
-/// Note that this function operates on [grapheme
-/// clusters](http://www.unicode.org/reports/tr29/#Grapheme_Cluster_Boundaries) (or *user-perceived
-/// character*), rather than Unicode code points.  Each grapheme cluster may be composed of more
-/// than one Unicode code point, and does not necessarily correspond to rust's conception of a
-/// character.
-///
-/// If the number of characters specified is less than the length of the string, an ellipsis
-/// (`...`) is appended to the string and is included in the character count.
-///
-/// ## Custom ellipsis
-///
-/// `truncate` takes an optional second parameter that specifies the sequence of characters to be
-/// appended to the truncated string. By default this is an ellipsis (`...`), but you can specify a
-/// different sequence.
-///
-/// The length of the second parameter counts against the number of characters specified by the
-/// first parameter. For example, if you want to truncate a string to exactly 10 characters, and
-/// use a 3-character ellipsis, use 13 for the first parameter of `truncate`, since the ellipsis
-/// counts as 3 characters.
-///
-/// ## No ellipsis
-///
-/// You can truncate to the exact number of characters specified by the first parameter and show no
-/// trailing characters by passing a blank string as the second parameter.
-pub fn truncate(input: &Value, args: &[Value]) -> FilterResult {
-    check_args_len(args, 0, 2)?;
-
-    let length = args
-        .get(0)
-        .unwrap_or(&Value::scalar(50i32))
-        .as_scalar()
-        .and_then(Scalar::to_integer)
-        .ok_or_else(|| invalid_argument(0, "Whole number expected"))?;
-    let length = length as usize;
-
-    let truncate_string = args
-        .get(1)
-        .map(Value::to_str)
-        .unwrap_or_else(|| "...".into());
-
-    let l = cmp::max(length - truncate_string.len(), 0);
-
-    let input_string = input.to_str();
-
-    let result = if length < input_string.len() {
-        let result = UnicodeSegmentation::graphemes(input_string.as_ref(), true)
-            .take(l)
-            .collect::<Vec<&str>>()
-            .join("")
-            .to_string()
-            + truncate_string.as_ref();
-        Value::scalar(result)
-    } else {
-        input.clone()
-    };
-    Ok(result)
-}
-
-pub fn truncatewords(input: &Value, args: &[Value]) -> FilterResult {
-    check_args_len(args, 0, 2)?;
-
-    let words = args
-        .get(0)
-        .unwrap_or(&Value::scalar(50i32))
-        .as_scalar()
-        .and_then(Scalar::to_integer)
-        .ok_or_else(|| invalid_argument(0, "Whole number expected"))?;
-    let words = words as usize;
-
-    let truncate_string = args
-        .get(1)
-        .map(Value::to_str)
-        .unwrap_or_else(|| "...".into());
-
-    let l = cmp::max(words, 0);
-
-    let input_string = input.to_str();
-
-    let word_list: Vec<&str> = input_string.split(' ').collect();
-    let result = if words < word_list.len() {
-        let result = itertools::join(word_list.iter().take(l), " ") + truncate_string.as_ref();
-        Value::scalar(result)
-    } else {
-        input.clone()
-    };
-    Ok(result)
-}
-
-pub fn split(input: &Value, args: &[Value]) -> FilterResult {
-    check_args_len(args, 1, 0)?;
-
-    let input = input.to_str();
-
-    let pattern = args[0].to_str();
-
-    // Split and construct resulting Array
-    Ok(Value::Array(
-        input
-            .split(pattern.as_ref())
-            .map(|s| Value::scalar(s.to_owned()))
-            .collect(),
-    ))
-}
-
-/// Removes all whitespace (tabs, spaces, and newlines) from both the left and right side of a
-/// string.
-///
-/// It does not affect spaces between words.  Note that while this works for the case of tabs,
-/// spaces, and newlines, it also removes any other codepoints defined by the Unicode Derived Core
-/// Property `White_Space` (per [rust
-/// documentation](https://doc.rust-lang.org/std/primitive.str.html#method.trim_left).
-pub fn strip(input: &Value, args: &[Value]) -> FilterResult {
-    check_args_len(args, 0, 0)?;
-
-    let input = input.to_str();
-    Ok(Value::scalar(input.trim().to_owned()))
-}
-
-/// Removes all whitespaces (tabs, spaces, and newlines) from the beginning of a string.
-///
-/// The filter does not affect spaces between words.  Note that while this works for the case of
-/// tabs, spaces, and newlines, it also removes any other codepoints defined by the Unicode Derived
-/// Core Property `White_Space` (per [rust
-/// documentation](https://doc.rust-lang.org/std/primitive.str.html#method.trim_left).
-pub fn lstrip(input: &Value, args: &[Value]) -> FilterResult {
-    check_args_len(args, 0, 0)?;
-
-    let input = input.to_str();
-    Ok(Value::scalar(input.trim_left().to_owned()))
-}
-
-/// Removes all whitespace (tabs, spaces, and newlines) from the right side of a string.
-///
-/// The filter does not affect spaces between words.  Note that while this works for the case of
-/// tabs, spaces, and newlines, it also removes any other codepoints defined by the Unicode Derived
-/// Core Property `White_Space` (per [rust
-/// documentation](https://doc.rust-lang.org/std/primitive.str.html#method.trim_left).
-pub fn rstrip(input: &Value, args: &[Value]) -> FilterResult {
-    check_args_len(args, 0, 0)?;
-
-    let input = input.to_str();
-    Ok(Value::scalar(input.trim_right().to_owned()))
-}
-
-/// Removes any newline characters (line breaks) from a string.
-pub fn strip_newlines(input: &Value, args: &[Value]) -> FilterResult {
-    check_args_len(args, 0, 0)?;
-
-    let input = input.to_str();
-    Ok(Value::scalar(
-        input
-            .chars()
-            .filter(|c| *c != '\n' && *c != '\r')
-            .collect::<String>(),
-    ))
-}
-
-pub fn join(input: &Value, args: &[Value]) -> FilterResult {
-    check_args_len(args, 0, 1)?;
-
-    let glue = args.get(0).map(Value::to_str).unwrap_or_else(|| " ".into());
-
-    let input = input
-        .as_array()
-        .ok_or_else(|| invalid_input("Array of strings expected"))?;
-    let input = input.iter().map(|x| x.to_str());
-
-    Ok(Value::scalar(itertools::join(input, glue.as_ref())))
-}
-
-pub fn sort(input: &Value, args: &[Value]) -> FilterResult {
-    check_args_len(args, 0, 0)?;
-
-    // TODO optional property parameter
-
-    let array = input
-        .as_array()
-        .ok_or_else(|| invalid_input("Array expected"))?;
-    let mut sorted = array.clone();
-    sorted.sort_by(|a, b| a.partial_cmp(b).unwrap_or(cmp::Ordering::Equal));
-    Ok(Value::array(sorted))
-}
-
-pub fn sort_natural(input: &Value, args: &[Value]) -> FilterResult {
-    check_args_len(args, 0, 0)?;
-
-    // TODO optional property parameter
-
-    let array = input
-        .as_array()
-        .ok_or_else(|| invalid_input("Array expected"))?;
-    let mut sorted: Vec<_> = array
-        .iter()
-        .map(|v| (v.to_str().to_lowercase(), v.clone()))
-        .collect();
-    sorted.sort_by(|a, b| a.partial_cmp(b).unwrap_or(cmp::Ordering::Equal));
-    let result: Vec<_> = sorted.into_iter().map(|(_, v)| v).collect();
-    Ok(Value::array(result))
-}
-
-/// Removes any duplicate elements in an array.
-///
-/// This has an O(n^2) worst-case complexity.
-pub fn uniq(input: &Value, args: &[Value]) -> FilterResult {
-    check_args_len(args, 0, 0)?;
-
-    // TODO optional property parameter
-
-    let array = input
-        .as_array()
-        .ok_or_else(|| invalid_input("Array expected"))?;
-    let mut deduped: Vec<Value> = Vec::new();
-    for x in array.iter() {
-        if !deduped.contains(x) {
-            deduped.push(x.clone())
-        }
-    }
-    Ok(Value::array(deduped))
-}
-
-/// Reverses the order of the items in an array. `reverse` cannot `reverse` a string.
-pub fn reverse(input: &Value, args: &[Value]) -> FilterResult {
-    check_args_len(args, 0, 0)?;
-
-    let array = input
-        .as_array()
-        .ok_or_else(|| invalid_input("Array expected"))?;
-    let mut reversed = array.clone();
-    reversed.reverse();
-    Ok(Value::array(reversed))
-}
-
-/// Extract `property` from the `Value::Object` elements of an array
-pub fn map(input: &Value, args: &[Value]) -> FilterResult {
-    check_args_len(args, 1, 0)?;
-
-    let array = input
-        .as_array()
-        .ok_or_else(|| invalid_input("Array expected"))?;
-
-    let property = args[0].to_str();
-    let property = Scalar::new(property.into_owned());
-
-    let result: Vec<_> = array
-        .iter()
-        .filter_map(|v| v.get(&property).cloned())
-        .collect();
-    Ok(Value::array(result))
-}
-
-/// Remove nulls from an iterable.  For hashes, you can specify which property you
-/// want to filter out if it maps to Null.
-pub fn compact(input: &Value, args: &[Value]) -> FilterResult {
-    check_args_len(args, 0, 1)?;
-
-    let array = input
-        .as_array()
-        .ok_or_else(|| invalid_input("Array expected"))?;
-
-    // TODO optional property parameter
-
-    let result: Vec<_> = array.iter().filter(|v| !v.is_nil()).cloned().collect();
-
-    Ok(Value::array(result))
-}
-
-pub fn replace(input: &Value, args: &[Value]) -> FilterResult {
-    check_args_len(args, 1, 1)?;
-
-    let input = input.to_str();
-
-    let search = args[0].to_str();
-    let replace = args.get(1).map(Value::to_str).unwrap_or_else(|| "".into());
-
-    Ok(Value::scalar(
-        input.replace(search.as_ref(), replace.as_ref()),
-    ))
-}
-
-pub fn replace_first(input: &Value, args: &[Value]) -> FilterResult {
-    check_args_len(args, 1, 1)?;
-
-    let input = input.to_str();
-
-    let search = args[0].to_str();
-    let replace = args.get(1).map(Value::to_str).unwrap_or_else(|| "".into());
-
-    {
-        let tokens: Vec<&str> = input.splitn(2, search.as_ref()).collect();
-        if tokens.len() == 2 {
-            let result = [tokens[0], replace.as_ref(), tokens[1]].join("");
-            return Ok(Value::scalar(result));
-        }
-    }
-    Ok(Value::scalar(input.into_owned()))
-}
-
-pub fn remove(input: &Value, args: &[Value]) -> FilterResult {
-    check_args_len(args, 1, 0)?;
-
-    let input = input.to_str();
-
-    let string = args[0].to_str();
-
-    Ok(Value::scalar(input.replace(string.as_ref(), "")))
-}
-
-pub fn remove_first(input: &Value, args: &[Value]) -> FilterResult {
-    check_args_len(args, 1, 0)?;
-
-    let input = input.to_str();
-
-    let string = args[0].to_str();
-
-    Ok(Value::scalar(
-        input.splitn(2, string.as_ref()).collect::<String>(),
-    ))
-}
-
-pub fn append(input: &Value, args: &[Value]) -> FilterResult {
-    check_args_len(args, 1, 0)?;
-
-    let mut input = input.to_str().into_owned();
-
-    let string = args[0].to_str();
-
-    input.push_str(string.as_ref());
-
-    Ok(Value::scalar(input))
-}
-
-pub fn concat(input: &Value, args: &[Value]) -> FilterResult {
-    check_args_len(args, 1, 0)?;
-
-    let input = input
-        .as_array()
-        .ok_or_else(|| invalid_input("Array expected"))?;
-    let input = input.iter().cloned();
-
-    let array = args[0]
-        .as_array()
-        .ok_or_else(|| invalid_argument(0, "Array expected"))?;
-    let array = array.iter().cloned();
-
-    let result = input.chain(array);
-    let result: Vec<_> = result.collect();
-    Ok(Value::array(result))
-}
-
-pub fn prepend(input: &Value, args: &[Value]) -> FilterResult {
-    check_args_len(args, 1, 0)?;
-
-    let input = input.to_str();
-
-    let mut string = args[0].to_str().into_owned();
-
-    string.push_str(input.as_ref());
-
-    Ok(Value::scalar(string))
-}
-
-pub fn first(input: &Value, args: &[Value]) -> FilterResult {
-    check_args_len(args, 0, 0)?;
-
-    match *input {
-        Value::Scalar(ref x) => {
-            let c = x
-                .to_str()
-                .chars()
-                .next()
-                .map(|c| c.to_string())
-                .unwrap_or_else(|| "".to_owned());
-            Ok(Value::scalar(c))
-        }
-        Value::Array(ref x) => Ok(x.first().cloned().unwrap_or_else(|| Value::scalar(""))),
-        _ => Err(invalid_input("String or Array expected")),
-    }
-}
-
-pub fn last(input: &Value, args: &[Value]) -> FilterResult {
-    check_args_len(args, 0, 0)?;
-
-    match *input {
-        Value::Scalar(ref x) => {
-            let c = x
-                .to_str()
-                .chars()
-                .last()
-                .map(|c| c.to_string())
-                .unwrap_or_else(|| "".to_owned());
-            Ok(Value::scalar(c))
-        }
-        Value::Array(ref x) => Ok(x.last().cloned().unwrap_or_else(|| Value::scalar(""))),
-        _ => Err(invalid_input("String or Array expected")),
-    }
-}
-
-pub fn round(input: &Value, args: &[Value]) -> FilterResult {
-    check_args_len(args, 0, 1)?;
-
-    let n = args
-        .get(0)
-        .unwrap_or(&Value::scalar(0i32))
-        .as_scalar()
-        .and_then(Scalar::to_integer)
-        .ok_or_else(|| invalid_argument(0, "Whole number expected"))?;
-
-    let input = input
-        .as_scalar()
-        .and_then(Scalar::to_float)
-        .ok_or_else(|| invalid_input("Number expected"))?;
-
-    if n == 0 {
-        Ok(Value::scalar(input.round() as i32))
-    } else if n < 0 {
-        Err(invalid_argument(0, "Positive number expected"))
-    } else {
-        let multiplier = 10.0_f64.powi(n);
-        Ok(Value::scalar((input * multiplier).round() / multiplier))
-    }
-}
-
-pub fn ceil(input: &Value, args: &[Value]) -> FilterResult {
-    check_args_len(args, 0, 0)?;
-
-    let n = input
-        .as_scalar()
-        .and_then(Scalar::to_float)
-        .ok_or_else(|| invalid_input("Number expected"))?;
-    Ok(Value::scalar(n.ceil() as i32))
-}
-
-pub fn floor(input: &Value, args: &[Value]) -> FilterResult {
-    check_args_len(args, 0, 0)?;
-
-    let n = input
-        .as_scalar()
-        .and_then(Scalar::to_float)
-        .ok_or_else(|| invalid_input("Number expected"))?;
-    Ok(Value::scalar(n.floor() as i32))
-}
-
-pub fn default(input: &Value, args: &[Value]) -> FilterResult {
-    check_args_len(args, 1, 0)?;
-
-    if input.is_default() {
-        Ok(args[0].clone())
-    } else {
-        Ok(input.clone())
-    }
-}
-
-// shopify
-
-#[cfg(feature = "extra-filters")]
-pub fn pluralize(input: &Value, args: &[Value]) -> FilterResult {
-    check_args_len(args, 2, 0)?;
-
-    let n = input
-        .as_scalar()
-        .and_then(Scalar::to_integer)
-        .ok_or_else(|| invalid_input("Whole number expected"))?;
-    if (n as isize) == 1 {
-        Ok(args[0].clone())
-    } else {
-        Ok(args[1].clone())
-    }
-}
-
-#[cfg(test)]
-mod tests {
->>>>>>> c6a920ba
 
 //     let array = input
 //         .as_array()
@@ -1139,7 +621,7 @@
 // pub fn remove(input: &Value, args: &[Value]) -> FilterResult {
 //     check_args_len(args, 1, 0)?;
 
-//     let input = input.to_str();
+//     let input = input.to_str().into_owned();;
 
 //     let string = args[0].to_str();
 
@@ -1194,6 +676,36 @@
 //     let input = input.to_str();
 
 //     let mut string = args[0].to_string();
+
+//     string.push_str(input.as_ref());
+
+//     Ok(Value::scalar(input))
+// }
+
+// pub fn concat(input: &Value, args: &[Value]) -> FilterResult {
+//     check_args_len(args, 1, 0)?;
+
+//     let input = input
+//         .as_array()
+//         .ok_or_else(|| invalid_input("Array expected"))?;
+//     let input = input.iter().cloned();
+
+//     let array = args[0]
+//         .as_array()
+//         .ok_or_else(|| invalid_argument(0, "Array expected"))?;
+//     let array = array.iter().cloned();
+
+//     let result = input.chain(array);
+//     let result: Vec<_> = result.collect();
+//     Ok(Value::array(result))
+// }
+
+// pub fn prepend(input: &Value, args: &[Value]) -> FilterResult {
+//     check_args_len(args, 1, 0)?;
+
+//     let input = input.to_str();
+
+//     let mut string = args[0].to_str().into_owned();
 
 //     string.push_str(input.as_ref());
 
