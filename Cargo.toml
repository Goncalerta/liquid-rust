--- conflicted
+++ resolved
@@ -39,18 +39,12 @@
 unicode-segmentation = "1.2"
 itertools = "0.7.0"
 url = "1.5"
-<<<<<<< HEAD
-liquid-error = { version = "0.16", path = "liquid-error" }
-liquid-value = { version = "0.17", path = "liquid-value" }
-liquid-compiler = { version = "0.17", path = "liquid-compiler" }
-liquid-interpreter = { version = "0.17", path = "liquid-interpreter" }
-liquid-derive = { version = "0.17", path = "liquid-derive" }
-=======
+
 liquid-error = { version = "0.18", path = "liquid-error" }
 liquid-value = { version = "0.18", path = "liquid-value" }
 liquid-compiler = { version = "0.18", path = "liquid-compiler" }
 liquid-interpreter = { version = "0.18", path = "liquid-interpreter" }
->>>>>>> c6a920ba
+liquid-derive = { version = "0.18", path = "liquid-derive" }
 
 serde = { version = "1.0", optional = true, features = ["derive"] }
 clap = { version = "2.26", optional = true }
